--- conflicted
+++ resolved
@@ -250,7 +250,6 @@
   override protected def doExecute(): RDD[InternalRow] = {
     metrics // force lazy init at driver
 
-<<<<<<< HEAD
     timeoutMode match {
       case ProcessingTime =>
         require(batchTimestampMs.nonEmpty)
@@ -258,24 +257,6 @@
       case _ =>
     }
 
-    child.execute().mapPartitionsWithStateStore[InternalRow](
-      getStateInfo,
-      schemaForKeyRow,
-      schemaForValueRow,
-      numColsPrefixKey = 0,
-      session.sqlContext.sessionState,
-      Some(session.sqlContext.streams.stateStoreCoordinator),
-      useColumnFamilies = true
-    ) {
-      case (store: StateStore, singleIterator: Iterator[InternalRow]) =>
-        val processorHandle = new StatefulProcessorHandleImpl(store,
-          getStateInfo.queryRunId, keyEncoder, timeoutMode)
-        assert(processorHandle.getHandleState == StatefulProcessorHandleState.CREATED)
-        statefulProcessor.init(processorHandle, outputMode)
-        processorHandle.setHandleState(StatefulProcessorHandleState.INITIALIZED)
-        val result = processDataWithPartition(singleIterator, store, processorHandle)
-        result
-=======
     if (isStreaming) {
       child.execute().mapPartitionsWithStateStore[InternalRow](
         getStateInfo,
@@ -325,7 +306,6 @@
           })
         }
       )
->>>>>>> abf8770f
     }
   }
 
@@ -338,7 +318,7 @@
   private def processData(store: StateStore, singleIterator: Iterator[InternalRow]):
     CompletionIterator[InternalRow, Iterator[InternalRow]] = {
     val processorHandle = new StatefulProcessorHandleImpl(
-      store, getStateInfo.queryRunId, keyEncoder, isStreaming)
+      store, getStateInfo.queryRunId, keyEncoder, timeoutMode, isStreaming)
     assert(processorHandle.getHandleState == StatefulProcessorHandleState.CREATED)
     statefulProcessor.init(processorHandle, outputMode)
     processorHandle.setHandleState(StatefulProcessorHandleState.INITIALIZED)
