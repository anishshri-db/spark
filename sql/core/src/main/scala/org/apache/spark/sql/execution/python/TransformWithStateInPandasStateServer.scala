/*
 * Licensed to the Apache Software Foundation (ASF) under one or more
 * contributor license agreements.  See the NOTICE file distributed with
 * this work for additional information regarding copyright ownership.
 * The ASF licenses this file to You under the Apache License, Version 2.0
 * (the "License"); you may not use this file except in compliance with
 * the License.  You may obtain a copy of the License at
 *
 *    http://www.apache.org/licenses/LICENSE-2.0
 *
 * Unless required by applicable law or agreed to in writing, software
 * distributed under the License is distributed on an "AS IS" BASIS,
 * WITHOUT WARRANTIES OR CONDITIONS OF ANY KIND, either express or implied.
 * See the License for the specific language governing permissions and
 * limitations under the License.
 */

package org.apache.spark.sql.execution.python

import java.io.{BufferedInputStream, BufferedOutputStream, DataInputStream, DataOutputStream, EOFException}
import java.net.ServerSocket
import java.time.Duration

import scala.collection.mutable

import com.google.protobuf.ByteString
import org.apache.arrow.vector.VectorSchemaRoot
import org.apache.arrow.vector.ipc.ArrowStreamWriter

import org.apache.spark.internal.{Logging, LogKeys, MDC}
import org.apache.spark.sql.{Encoders, Row}
import org.apache.spark.sql.api.python.PythonSQLUtils
import org.apache.spark.sql.catalyst.InternalRow
import org.apache.spark.sql.catalyst.encoders.ExpressionEncoder
import org.apache.spark.sql.catalyst.expressions.GenericInternalRow
import org.apache.spark.sql.execution.streaming.{ImplicitGroupingKeyTracker, StatefulProcessorHandleImpl, StatefulProcessorHandleState, StateVariableType}
import org.apache.spark.sql.execution.streaming.state.StateMessage.{HandleState, ImplicitGroupingKeyRequest, ListStateCall, MapStateCall, StatefulProcessorCall, StateRequest, StateResponse, StateResponseWithLongTypeVal, StateVariableRequest, TimerRequest, TimerStateCallCommand, TimerValueRequest, ValueStateCall}
import org.apache.spark.sql.streaming.{ListState, MapState, TTLConfig, ValueState}
import org.apache.spark.sql.types.{BinaryType, LongType, StructField, StructType}
import org.apache.spark.sql.util.ArrowUtils
import org.apache.spark.util.Utils

/**
 * This class is used to handle the state requests from the Python side. It runs on a separate
 * thread spawned by TransformWithStateInPandasStateRunner per task. It opens a dedicated socket
 * to process/transfer state related info which is shut down when task finishes or there's an error
 * on opening the socket. It processes following state requests and return responses to the
 * Python side:
 * - Requests for managing explicit grouping key.
 * - Stateful processor requests.
 * - Requests for managing state variables (e.g. valueState).
 */
class TransformWithStateInPandasStateServer(
    stateServerSocket: ServerSocket,
    statefulProcessorHandle: StatefulProcessorHandleImpl,
    groupingKeySchema: StructType,
    timeZoneId: String,
    errorOnDuplicatedFieldNames: Boolean,
    largeVarTypes: Boolean,
    arrowTransformWithStateInPandasMaxRecordsPerBatch: Int,
    batchTimestampMs: Option[Long] = None,
    eventTimeWatermarkForEviction: Option[Long] = None,
    outputStreamForTest: DataOutputStream = null,
    valueStateMapForTest: mutable.HashMap[String, ValueStateInfo] = null,
    deserializerForTest: TransformWithStateInPandasDeserializer = null,
    arrowStreamWriterForTest: BaseStreamingArrowWriter = null,
    listStatesMapForTest : mutable.HashMap[String, ListStateInfo] = null,
    iteratorMapForTest: mutable.HashMap[String, Iterator[Row]] = null,
    mapStatesMapForTest : mutable.HashMap[String, MapStateInfo] = null,
    keyValueIteratorMapForTest: mutable.HashMap[String, Iterator[(Row, Row)]] = null,
    expiryTimerIterForTest: Iterator[(Any, Long)] = null,
    listTimerMapForTest: mutable.HashMap[String, Iterator[Long]] = null)
  extends Runnable with Logging {

  import PythonResponseWriterUtils._

  private val keyRowDeserializer: ExpressionEncoder.Deserializer[Row] =
    ExpressionEncoder(groupingKeySchema).resolveAndBind().createDeserializer()
  private var inputStream: DataInputStream = _
  private var outputStream: DataOutputStream = outputStreamForTest

  /** State variable related class variables */
  // A map to store the value state name -> (value state, schema, value row deserializer) mapping.
  private val valueStates = if (valueStateMapForTest != null) {
    valueStateMapForTest
  } else {
    new mutable.HashMap[String, ValueStateInfo]()
  }
  // A map to store the list state name -> (list state, schema, list state row deserializer,
  // list state row serializer) mapping.
  private val listStates = if (listStatesMapForTest != null) {
    listStatesMapForTest
  } else {
    new mutable.HashMap[String, ListStateInfo]()
  }
  // A map to store the iterator id -> Iterator[Row] mapping. This is to keep track of the
  // current iterator position for each iterator id in a state variable for a grouping key in case
  // user tries to fetch another state variable before the current iterator is exhausted. This is
  // mainly used for list state and map state.
  private var iterators = if (iteratorMapForTest != null) {
    iteratorMapForTest
  } else {
    new mutable.HashMap[String, Iterator[Row]]()
  }
  // A map to store the map state name -> (map state, schema, map state row deserializer,
  // map state row serializer) mapping.
  private val mapStates = if (mapStatesMapForTest != null) {
    mapStatesMapForTest
  } else {
    new mutable.HashMap[String, MapStateInfo]()
  }

  // A map to store the iterator id -> Iterator[(Row, Row)] mapping. This is to keep track of the
  // current key-value iterator position for each iterator id in a map state for a grouping key in
  // case user tries to fetch another state variable before the current iterator is exhausted.
  private var keyValueIterators = if (keyValueIteratorMapForTest != null) {
    keyValueIteratorMapForTest
  } else {
    new mutable.HashMap[String, Iterator[(Row, Row)]]()
  }

  /** Timer related class variables */
  private var expiryTimestampIter: Option[Iterator[(Any, Long)]] =
    if (expiryTimerIterForTest != null) {
      Option(expiryTimerIterForTest)
    } else None

  // A map to store the iterator id -> Iterator[Long] mapping. This is to keep track of the
  // current iterator position for each iterator id in the same partition for a grouping key in case
  // user tries to fetch multiple iterators before the current iterator is exhausted. This is
  // used for list timer function call
  private var listTimerIters = if (listTimerMapForTest != null) {
    listTimerMapForTest
  } else new mutable.HashMap[String, Iterator[Long]]()

  def run(): Unit = {
    val listeningSocket = stateServerSocket.accept()
    inputStream = new DataInputStream(
      new BufferedInputStream(listeningSocket.getInputStream))
    outputStream = new DataOutputStream(
      new BufferedOutputStream(listeningSocket.getOutputStream)
    )

    while (listeningSocket.isConnected &&
      statefulProcessorHandle.getHandleState != StatefulProcessorHandleState.CLOSED) {
      try {
        val version = inputStream.readInt()
        if (version != -1) {
          assert(version == 0)
          val message = parseProtoMessage()
          handleRequest(message)
          outputStream.flush()
        }
      } catch {
        case _: EOFException =>
          logWarning(log"No more data to read from the socket")
          statefulProcessorHandle.setHandleState(StatefulProcessorHandleState.CLOSED)
          return
        case e: Exception =>
          logError(log"Error reading message: ${MDC(LogKeys.ERROR, e.getMessage)}", e)
          sendResponse(1, e.getMessage)
          outputStream.flush()
          statefulProcessorHandle.setHandleState(StatefulProcessorHandleState.CLOSED)
          return
      }
    }
    logInfo(log"Done from the state server thread")
  }

  private def parseProtoMessage(): StateRequest = {
    val messageLen = inputStream.readInt()
    val messageBytes = new Array[Byte](messageLen)
    inputStream.read(messageBytes)
    StateRequest.parseFrom(ByteString.copyFrom(messageBytes))
  }

  private def handleRequest(message: StateRequest): Unit = {
    message.getMethodCase match {
      case StateRequest.MethodCase.IMPLICITGROUPINGKEYREQUEST =>
        handleImplicitGroupingKeyRequest(message.getImplicitGroupingKeyRequest)
      case StateRequest.MethodCase.STATEFULPROCESSORCALL =>
        handleStatefulProcessorCall(message.getStatefulProcessorCall)
      case StateRequest.MethodCase.STATEVARIABLEREQUEST =>
        handleStateVariableRequest(message.getStateVariableRequest)
      case StateRequest.MethodCase.TIMERREQUEST =>
        handleTimerRequest(message.getTimerRequest)
      case _ =>
        throw new IllegalArgumentException("Invalid method call")
    }
  }

  private[sql] def handleTimerRequest(message: TimerRequest): Unit = {
    message.getMethodCase match {
      case TimerRequest.MethodCase.TIMERVALUEREQUEST =>
        val timerRequest = message.getTimerValueRequest()
        timerRequest.getMethodCase match {
          case TimerValueRequest.MethodCase.GETPROCESSINGTIMER =>
            val procTimestamp: Long =
              if (batchTimestampMs.isDefined) batchTimestampMs.get else -1L
            sendResponseWithLongVal(0, null, procTimestamp)
          case TimerValueRequest.MethodCase.GETWATERMARK =>
            val eventTimestamp: Long =
              if (eventTimeWatermarkForEviction.isDefined) eventTimeWatermarkForEviction.get
              else -1L
            sendResponseWithLongVal(0, null, eventTimestamp)
          case _ =>
            throw new IllegalArgumentException("Invalid timer value method call")
        }

      case TimerRequest.MethodCase.EXPIRYTIMERREQUEST =>
        // Note that for `getExpiryTimers` python call, as this is not a public
        // API and it will only be used by `group_ops` once per partition, we won't
        // need to worry about different function calls will interleaved and hence
        // this implementation is safe
        val expiryRequest = message.getExpiryTimerRequest()
        val expiryTimestamp = expiryRequest.getExpiryTimestampMs
        if (!expiryTimestampIter.isDefined) {
          expiryTimestampIter =
            Option(statefulProcessorHandle.getExpiredTimers(expiryTimestamp))
        }
        // expiryTimestampIter could be None in the TWSPandasServerSuite
        if (!expiryTimestampIter.isDefined || !expiryTimestampIter.get.hasNext) {
          // iterator is exhausted, signal the end of iterator on python client
          sendResponse(1)
        } else {
          sendResponse(0)
          val outputSchema = new StructType()
            .add("key", BinaryType)
            .add(StructField("timestamp", LongType))
          sendIteratorAsArrowBatches(expiryTimestampIter.get, outputSchema,
            arrowStreamWriterForTest) { data =>
            InternalRow(PythonSQLUtils.toPyRow(data._1.asInstanceOf[Row]), data._2)
          }
        }

      case _ =>
        throw new IllegalArgumentException("Invalid timer request method call")
    }
  }

  private def handleImplicitGroupingKeyRequest(message: ImplicitGroupingKeyRequest): Unit = {
    message.getMethodCase match {
      case ImplicitGroupingKeyRequest.MethodCase.SETIMPLICITKEY =>
        val keyBytes = message.getSetImplicitKey.getKey.toByteArray
        // The key row is serialized as a byte array, we need to convert it back to a Row
        val keyRow = PythonSQLUtils.toJVMRow(keyBytes, groupingKeySchema, keyRowDeserializer)
        ImplicitGroupingKeyTracker.setImplicitKey(keyRow)
        // Reset the list/map state iterators for a new grouping key.
        iterators = new mutable.HashMap[String, Iterator[Row]]()
        listTimerIters = new mutable.HashMap[String, Iterator[Long]]()
        sendResponse(0)
      case ImplicitGroupingKeyRequest.MethodCase.REMOVEIMPLICITKEY =>
        ImplicitGroupingKeyTracker.removeImplicitKey()
        // Reset the list/map state iterators for a new grouping key.
        iterators = new mutable.HashMap[String, Iterator[Row]]()
        listTimerIters = new mutable.HashMap[String, Iterator[Long]]()
        sendResponse(0)
      case _ =>
        throw new IllegalArgumentException("Invalid method call")
    }
  }

  private[sql] def handleStatefulProcessorCall(message: StatefulProcessorCall): Unit = {
    message.getMethodCase match {
      case StatefulProcessorCall.MethodCase.SETHANDLESTATE =>
        val requestedState = message.getSetHandleState.getState
        requestedState match {
          case HandleState.CREATED =>
            logInfo(log"set handle state to Created")
            statefulProcessorHandle.setHandleState(StatefulProcessorHandleState.CREATED)
          case HandleState.INITIALIZED =>
            logInfo(log"set handle state to Initialized")
            statefulProcessorHandle.setHandleState(StatefulProcessorHandleState.INITIALIZED)
          case HandleState.DATA_PROCESSED =>
            logInfo(log"set handle state to Data Processed")
            statefulProcessorHandle.setHandleState(StatefulProcessorHandleState.DATA_PROCESSED)
          case HandleState.TIMER_PROCESSED =>
            logInfo(log"set handle state to Timer Processed")
            statefulProcessorHandle.setHandleState(StatefulProcessorHandleState.TIMER_PROCESSED)
          case HandleState.CLOSED =>
            logInfo(log"set handle state to Closed")
            statefulProcessorHandle.setHandleState(StatefulProcessorHandleState.CLOSED)
          case _ =>
        }
        sendResponse(0)
      case StatefulProcessorCall.MethodCase.GETVALUESTATE =>
        val stateName = message.getGetValueState.getStateName
        val schema = message.getGetValueState.getSchema
        val ttlDurationMs = if (message.getGetValueState.hasTtl) {
          Some(message.getGetValueState.getTtl.getDurationMs)
        } else None
        initializeStateVariable(stateName, schema, StateVariableType.ValueState, ttlDurationMs)
      case StatefulProcessorCall.MethodCase.GETLISTSTATE =>
        val stateName = message.getGetListState.getStateName
        val schema = message.getGetListState.getSchema
        val ttlDurationMs = if (message.getGetListState.hasTtl) {
          Some(message.getGetListState.getTtl.getDurationMs)
        } else {
            None
        }
        initializeStateVariable(stateName, schema, StateVariableType.ListState, ttlDurationMs)
      case StatefulProcessorCall.MethodCase.GETMAPSTATE =>
        val stateName = message.getGetMapState.getStateName
        val userKeySchema = message.getGetMapState.getSchema
        val valueSchema = message.getGetMapState.getMapStateValueSchema
        val ttlDurationMs = if (message.getGetMapState.hasTtl) {
          Some(message.getGetMapState.getTtl.getDurationMs)
        } else None
        initializeStateVariable(stateName, userKeySchema, StateVariableType.MapState, ttlDurationMs,
          valueSchema)
      case StatefulProcessorCall.MethodCase.TIMERSTATECALL =>
        message.getTimerStateCall.getMethodCase match {
          case TimerStateCallCommand.MethodCase.REGISTER =>
            val expiryTimestamp =
              message.getTimerStateCall.getRegister.getExpiryTimestampMs
            statefulProcessorHandle.registerTimer(expiryTimestamp)
            sendResponse(0)
          case TimerStateCallCommand.MethodCase.DELETE =>
            val expiryTimestamp =
              message.getTimerStateCall.getDelete.getExpiryTimestampMs
            statefulProcessorHandle.deleteTimer(expiryTimestamp)
            sendResponse(0)
          case TimerStateCallCommand.MethodCase.LIST =>
            val iteratorId = message.getTimerStateCall.getList.getIteratorId
            var iteratorOption = listTimerIters.get(iteratorId)
            if (iteratorOption.isEmpty) {
              iteratorOption = Option(statefulProcessorHandle.listTimers())
              listTimerIters.put(iteratorId, iteratorOption.get)
            }
            if (!iteratorOption.get.hasNext) {
              sendResponse(2, s"List timer iterator doesn't contain any value.")
              return
            } else {
              sendResponse(0)
            }
            val outputSchema = new StructType()
              .add(StructField("timestamp", LongType))
            sendIteratorAsArrowBatches(iteratorOption.get, outputSchema,
              arrowStreamWriterForTest) { data =>
              InternalRow(data)
            }

          case _ =>
            throw new IllegalArgumentException("Invalid timer state method call")
        }
      case _ =>
        throw new IllegalArgumentException("Invalid method call")
    }
  }

  private def handleStateVariableRequest(message: StateVariableRequest): Unit = {
    message.getMethodCase match {
      case StateVariableRequest.MethodCase.VALUESTATECALL =>
        handleValueStateRequest(message.getValueStateCall)
      case StateVariableRequest.MethodCase.LISTSTATECALL =>
        handleListStateRequest(message.getListStateCall)
      case StateVariableRequest.MethodCase.MAPSTATECALL =>
        handleMapStateRequest(message.getMapStateCall)
      case _ =>
        throw new IllegalArgumentException("Invalid method call")
    }
  }

  private[sql] def handleValueStateRequest(message: ValueStateCall): Unit = {
    val stateName = message.getStateName
    if (!valueStates.contains(stateName)) {
      logWarning(log"Value state ${MDC(LogKeys.STATE_NAME, stateName)} is not initialized.")
      sendResponse(1, s"Value state $stateName is not initialized.")
      return
    }
    val valueStateInfo = valueStates(stateName)
    message.getMethodCase match {
      case ValueStateCall.MethodCase.EXISTS =>
        if (valueStateInfo.valueState.exists()) {
          sendResponse(0)
        } else {
          // Send status code 2 to indicate that the value state doesn't have a value yet.
          sendResponse(2, s"state $stateName doesn't exist")
        }
      case ValueStateCall.MethodCase.GET =>
        val valueOption = valueStateInfo.valueState.getOption()
        if (valueOption.isDefined) {
          // Serialize the value row as a byte array
          val valueBytes = PythonSQLUtils.toPyRow(valueOption.get)
          val byteString = ByteString.copyFrom(valueBytes)
          sendResponse(0, null, byteString)
        } else {
          logWarning(log"Value state ${MDC(LogKeys.STATE_NAME, stateName)} doesn't contain" +
            log" a value.")
          sendResponse(0)
        }
      case ValueStateCall.MethodCase.VALUESTATEUPDATE =>
        val byteArray = message.getValueStateUpdate.getValue.toByteArray
        // The value row is serialized as a byte array, we need to convert it back to a Row
        val valueRow = PythonSQLUtils.toJVMRow(byteArray, valueStateInfo.schema,
          valueStateInfo.deserializer)
        valueStateInfo.valueState.update(valueRow)
        sendResponse(0)
      case ValueStateCall.MethodCase.CLEAR =>
        valueStateInfo.valueState.clear()
        sendResponse(0)
      case _ =>
        throw new IllegalArgumentException("Invalid method call")
    }
  }

  private[sql] def handleListStateRequest(message: ListStateCall): Unit = {
    val stateName = message.getStateName
    if (!listStates.contains(stateName)) {
      logWarning(log"List state ${MDC(LogKeys.STATE_NAME, stateName)} is not initialized.")
      sendResponse(1, s"List state $stateName is not initialized.")
      return
    }
    val listStateInfo = listStates(stateName)
    val deserializer = if (deserializerForTest != null) {
      deserializerForTest
    } else {
      new TransformWithStateInPandasDeserializer(listStateInfo.deserializer)
    }
    message.getMethodCase match {
      case ListStateCall.MethodCase.EXISTS =>
        if (listStateInfo.listState.exists()) {
          sendResponse(0)
        } else {
          // Send status code 2 to indicate that the list state doesn't have a value yet.
          sendResponse(2, s"state $stateName doesn't exist")
        }
      case ListStateCall.MethodCase.LISTSTATEPUT =>
        val rows = deserializer.readArrowBatches(inputStream)
        listStateInfo.listState.put(rows.toArray)
        sendResponse(0)
      case ListStateCall.MethodCase.LISTSTATEGET =>
        val iteratorId = message.getListStateGet.getIteratorId
        var iteratorOption = iterators.get(iteratorId)
        if (iteratorOption.isEmpty) {
          iteratorOption = Some(listStateInfo.listState.get())
          iterators.put(iteratorId, iteratorOption.get)
        }
        if (!iteratorOption.get.hasNext) {
          sendResponse(2, s"List state $stateName doesn't contain any value.")
          return
        } else {
          sendResponse(0)
        }
        sendIteratorAsArrowBatches(iteratorOption.get, listStateInfo.schema,
          arrowStreamWriterForTest) { data => listStateInfo.serializer(data)}
      case ListStateCall.MethodCase.APPENDVALUE =>
        val byteArray = message.getAppendValue.getValue.toByteArray
        val newRow = PythonSQLUtils.toJVMRow(byteArray, listStateInfo.schema,
          listStateInfo.deserializer)
        listStateInfo.listState.appendValue(newRow)
        sendResponse(0)
      case ListStateCall.MethodCase.APPENDLIST =>
        val rows = deserializer.readArrowBatches(inputStream)
        listStateInfo.listState.appendList(rows.toArray)
        sendResponse(0)
      case ListStateCall.MethodCase.CLEAR =>
        listStates(stateName).listState.clear()
        sendResponse(0)
      case _ =>
        throw new IllegalArgumentException("Invalid method call")
    }
  }

  private[sql] def handleMapStateRequest(message: MapStateCall): Unit = {
    val stateName = message.getStateName
    if (!mapStates.contains(stateName)) {
      logWarning(log"Map state ${MDC(LogKeys.STATE_NAME, stateName)} is not initialized.")
      sendResponse(1, s"Map state $stateName is not initialized.")
      return
    }
    val mapStateInfo = mapStates(stateName)
    message.getMethodCase match {
      case MapStateCall.MethodCase.EXISTS =>
        if (mapStateInfo.mapState.exists()) {
          sendResponse(0)
        } else {
          // Send status code 2 to indicate that the list state doesn't have a value yet.
          sendResponse(2, s"state $stateName doesn't exist")
        }
      case MapStateCall.MethodCase.GETVALUE =>
        val keyBytes = message.getGetValue.getUserKey.toByteArray
        val keyRow = PythonSQLUtils.toJVMRow(keyBytes, mapStateInfo.keySchema,
          mapStateInfo.keyDeserializer)
        val value = mapStateInfo.mapState.getValue(keyRow)
        if (value != null) {
          val valueBytes = PythonSQLUtils.toPyRow(value)
          val byteString = ByteString.copyFrom(valueBytes)
          sendResponse(0, null, byteString)
        } else {
          logWarning(log"Map state ${MDC(LogKeys.STATE_NAME, stateName)} doesn't contain" +
            log" key ${MDC(LogKeys.KEY, keyRow.toString)}.")
          sendResponse(0)
        }
      case MapStateCall.MethodCase.CONTAINSKEY =>
        val keyBytes = message.getContainsKey.getUserKey.toByteArray
        val keyRow = PythonSQLUtils.toJVMRow(keyBytes, mapStateInfo.keySchema,
          mapStateInfo.keyDeserializer)
        if (mapStateInfo.mapState.containsKey(keyRow)) {
          sendResponse(0)
        } else {
          sendResponse(2, s"Map state $stateName doesn't contain key ${keyRow.toString()}")
        }
      case MapStateCall.MethodCase.UPDATEVALUE =>
        val keyBytes = message.getUpdateValue.getUserKey.toByteArray
        val keyRow = PythonSQLUtils.toJVMRow(keyBytes, mapStateInfo.keySchema,
          mapStateInfo.keyDeserializer)
        val valueBytes = message.getUpdateValue.getValue.toByteArray
        val valueRow = PythonSQLUtils.toJVMRow(valueBytes, mapStateInfo.valueSchema,
          mapStateInfo.valueDeserializer)
        mapStateInfo.mapState.updateValue(keyRow, valueRow)
        sendResponse(0)
      case MapStateCall.MethodCase.ITERATOR =>
        val iteratorId = message.getIterator.getIteratorId
        var iteratorOption = keyValueIterators.get(iteratorId)
        if (iteratorOption.isEmpty) {
          iteratorOption = Some(mapStateInfo.mapState.iterator())
          keyValueIterators.put(iteratorId, iteratorOption.get)
        }
        if (!iteratorOption.get.hasNext) {
          sendResponse(2, s"Map state $stateName doesn't contain any entry.")
        } else {
          sendResponse(0)
          val keyValueStateSchema: StructType = StructType(
            Array(
              // key row serialized as a byte array.
              StructField("keyRow", BinaryType),
              // value row serialized as a byte array.
              StructField("valueRow", BinaryType)
            )
          )
          sendIteratorAsArrowBatches(iteratorOption.get, keyValueStateSchema,
            arrowStreamWriterForTest) {tuple =>
            val keyBytes = PythonSQLUtils.toPyRow(tuple._1)
            val valueBytes = PythonSQLUtils.toPyRow(tuple._2)
            new GenericInternalRow(
              Array[Any](
                keyBytes,
                valueBytes
              )
            )
          }
        }
      case MapStateCall.MethodCase.KEYS =>
        val iteratorId = message.getKeys.getIteratorId
        var iteratorOption = iterators.get(iteratorId)
        if (iteratorOption.isEmpty) {
          iteratorOption = Some(mapStateInfo.mapState.keys())
          iterators.put(iteratorId, iteratorOption.get)
        }
        if (!iteratorOption.get.hasNext) {
          sendResponse(2, s"Map state $stateName doesn't contain any key.")
        } else {
          sendResponse(0)
          sendIteratorAsArrowBatches(iteratorOption.get, mapStateInfo.keySchema,
            arrowStreamWriterForTest) {data => mapStateInfo.keySerializer(data)}
        }
      case MapStateCall.MethodCase.VALUES =>
        val iteratorId = message.getValues.getIteratorId
        var iteratorOption = iterators.get(iteratorId)
        if (iteratorOption.isEmpty) {
          iteratorOption = Some(mapStateInfo.mapState.values())
          iterators.put(iteratorId, iteratorOption.get)
        }
        if (!iteratorOption.get.hasNext) {
          sendResponse(2, s"Map state $stateName doesn't contain any value.")
        } else {
          sendResponse(0)
          sendIteratorAsArrowBatches(iteratorOption.get, mapStateInfo.valueSchema,
            arrowStreamWriterForTest) {data => mapStateInfo.valueSerializer(data)}
        }
      case MapStateCall.MethodCase.REMOVEKEY =>
        val keyBytes = message.getRemoveKey.getUserKey.toByteArray
        val keyRow = PythonSQLUtils.toJVMRow(keyBytes, mapStateInfo.keySchema,
          mapStateInfo.keyDeserializer)
        mapStateInfo.mapState.removeKey(keyRow)
        sendResponse(0)
      case _ =>
        throw new IllegalArgumentException("Invalid method call")
    }
  }

  private def initializeStateVariable(
      stateName: String,
      schemaString: String,
      stateType: StateVariableType.StateVariableType,
      ttlDurationMs: Option[Int],
      mapStateValueSchemaString: String = null): Unit = {
    val schema = StructType.fromString(schemaString)
    val expressionEncoder = ExpressionEncoder(schema).resolveAndBind()
    stateType match {
<<<<<<< HEAD
        case StateVariableType.ValueState => if (!valueStates.contains(stateName)) {
          val state = if (ttlDurationMs.isEmpty) {
            statefulProcessorHandle.getValueState[Row](stateName, Encoders.row(schema),
              TTLConfig(Duration.ZERO))
          } else {
            statefulProcessorHandle.getValueState(
              stateName, Encoders.row(schema), TTLConfig(Duration.ofMillis(ttlDurationMs.get)))
          }
          valueStates.put(stateName,
            ValueStateInfo(state, schema, expressionEncoder.createDeserializer()))
          sendResponse(0)
=======
      case StateVariableType.ValueState => if (!valueStates.contains(stateName)) {
        val state = if (ttlDurationMs.isEmpty) {
          statefulProcessorHandle.getValueState[Row](stateName, Encoders.row(schema))
>>>>>>> a84e6811
        } else {
          statefulProcessorHandle.getValueState(
            stateName, Encoders.row(schema), TTLConfig(Duration.ofMillis(ttlDurationMs.get)))
        }
        valueStates.put(stateName,
          ValueStateInfo(state, schema, expressionEncoder.createDeserializer()))
        sendResponse(0)
      } else {
        sendResponse(1, s"Value state $stateName already exists")
      }
      case StateVariableType.ListState => if (!listStates.contains(stateName)) {
        val state = if (ttlDurationMs.isEmpty) {
          statefulProcessorHandle.getListState[Row](stateName, Encoders.row(schema))
        } else {
          statefulProcessorHandle.getListState(
            stateName, Encoders.row(schema), TTLConfig(Duration.ofMillis(ttlDurationMs.get)))
        }
        listStates.put(stateName,
          ListStateInfo(state, schema, expressionEncoder.createDeserializer(),
            expressionEncoder.createSerializer()))
        sendResponse(0)
      } else {
        sendResponse(1, s"List state $stateName already exists")
      }
      case StateVariableType.MapState => if (!mapStates.contains(stateName)) {
        val valueSchema = StructType.fromString(mapStateValueSchemaString)
        val valueExpressionEncoder = ExpressionEncoder(valueSchema).resolveAndBind()
        val state = if (ttlDurationMs.isEmpty) {
          statefulProcessorHandle.getMapState[Row, Row](stateName,
            Encoders.row(schema), Encoders.row(valueSchema))
        } else {
          statefulProcessorHandle.getMapState[Row, Row](stateName, Encoders.row(schema),
            Encoders.row(valueSchema), TTLConfig(Duration.ofMillis(ttlDurationMs.get)))
        }
        mapStates.put(stateName,
          MapStateInfo(state, schema, valueSchema, expressionEncoder.createDeserializer(),
            expressionEncoder.createSerializer(), valueExpressionEncoder.createDeserializer(),
            valueExpressionEncoder.createSerializer()))
        sendResponse(0)
      } else {
        sendResponse(1, s"Map state $stateName already exists")
      }
    }
  }

  /** Utils object for sending response to Python client. */
  private object PythonResponseWriterUtils {
    def sendResponse(
        status: Int,
        errorMessage: String = null,
        byteString: ByteString = null): Unit = {
      val responseMessageBuilder = StateResponse.newBuilder().setStatusCode(status)
      if (status != 0 && errorMessage != null) {
        responseMessageBuilder.setErrorMessage(errorMessage)
      }
      if (byteString != null) {
        responseMessageBuilder.setValue(byteString)
      }
      val responseMessage = responseMessageBuilder.build()
      val responseMessageBytes = responseMessage.toByteArray
      val byteLength = responseMessageBytes.length
      outputStream.writeInt(byteLength)
      outputStream.write(responseMessageBytes)
    }

    def sendResponseWithLongVal(
        status: Int,
        errorMessage: String = null,
        longVal: Long): Unit = {
      val responseMessageBuilder = StateResponseWithLongTypeVal.newBuilder().setStatusCode(status)
      if (status != 0 && errorMessage != null) {
        responseMessageBuilder.setErrorMessage(errorMessage)
      }
      responseMessageBuilder.setValue(longVal)
      val responseMessage = responseMessageBuilder.build()
      val responseMessageBytes = responseMessage.toByteArray
      val byteLength = responseMessageBytes.length
      outputStream.writeInt(byteLength)
      outputStream.write(responseMessageBytes)
    }

    def sendIteratorAsArrowBatches[T](
        iter: Iterator[T],
        outputSchema: StructType,
        arrowStreamWriterForTest: BaseStreamingArrowWriter = null)(func: T => InternalRow): Unit = {
      outputStream.flush()
      val arrowSchema = ArrowUtils.toArrowSchema(outputSchema, timeZoneId,
        errorOnDuplicatedFieldNames, largeVarTypes)
      val allocator = ArrowUtils.rootAllocator.newChildAllocator(
        s"stdout writer for transformWithStateInPandas state socket", 0, Long.MaxValue)
      val root = VectorSchemaRoot.create(arrowSchema, allocator)
      val writer = new ArrowStreamWriter(root, null, outputStream)
      val arrowStreamWriter = if (arrowStreamWriterForTest != null) {
        arrowStreamWriterForTest
      } else {
        new BaseStreamingArrowWriter(root, writer,
          arrowTransformWithStateInPandasMaxRecordsPerBatch)
      }
      // Only write a single batch in each GET request. Stops writing row if rowCount reaches
      // the arrowTransformWithStateInPandasMaxRecordsPerBatch limit. This is to handle a case
      // when there are multiple state variables, user tries to access a different state variable
      // while the current state variable is not exhausted yet.
      var rowCount = 0
      while (iter.hasNext && rowCount < arrowTransformWithStateInPandasMaxRecordsPerBatch) {
        val data = iter.next()
        val internalRow = func(data)
        arrowStreamWriter.writeRow(internalRow)
        rowCount += 1
      }
      arrowStreamWriter.finalizeCurrentArrowBatch()
      Utils.tryWithSafeFinally {
        // end writes footer to the output stream and doesn't clean any resources.
        // It could throw exception if the output stream is closed, so it should be
        // in the try block.
        writer.end()
      } {
        root.close()
        allocator.close()
      }
    }
  }
}

/**
 * Case class to store the information of a value state.
 */
case class ValueStateInfo(
    valueState: ValueState[Row],
    schema: StructType,
    deserializer: ExpressionEncoder.Deserializer[Row])

/**
 * Case class to store the information of a list state.
 */
case class ListStateInfo(
    listState: ListState[Row],
    schema: StructType,
    deserializer: ExpressionEncoder.Deserializer[Row],
    serializer: ExpressionEncoder.Serializer[Row])

/**
 * Case class to store the information of a map state.
 */
case class MapStateInfo(
    mapState: MapState[Row, Row],
    keySchema: StructType,
    valueSchema: StructType,
    keyDeserializer: ExpressionEncoder.Deserializer[Row],
    keySerializer: ExpressionEncoder.Serializer[Row],
    valueDeserializer: ExpressionEncoder.Deserializer[Row],
    valueSerializer: ExpressionEncoder.Serializer[Row])<|MERGE_RESOLUTION|>--- conflicted
+++ resolved
@@ -589,11 +589,10 @@
     val schema = StructType.fromString(schemaString)
     val expressionEncoder = ExpressionEncoder(schema).resolveAndBind()
     stateType match {
-<<<<<<< HEAD
-        case StateVariableType.ValueState => if (!valueStates.contains(stateName)) {
-          val state = if (ttlDurationMs.isEmpty) {
-            statefulProcessorHandle.getValueState[Row](stateName, Encoders.row(schema),
-              TTLConfig(Duration.ZERO))
+      case StateVariableType.ValueState => if (!valueStates.contains(stateName)) {
+        val state = if (ttlDurationMs.isEmpty) {
+          statefulProcessorHandle.getValueState[Row](stateName, Encoders.row(schema),
+            TTLConfig(Duration.ZERO))
           } else {
             statefulProcessorHandle.getValueState(
               stateName, Encoders.row(schema), TTLConfig(Duration.ofMillis(ttlDurationMs.get)))
@@ -601,21 +600,10 @@
           valueStates.put(stateName,
             ValueStateInfo(state, schema, expressionEncoder.createDeserializer()))
           sendResponse(0)
-=======
-      case StateVariableType.ValueState => if (!valueStates.contains(stateName)) {
-        val state = if (ttlDurationMs.isEmpty) {
-          statefulProcessorHandle.getValueState[Row](stateName, Encoders.row(schema))
->>>>>>> a84e6811
-        } else {
-          statefulProcessorHandle.getValueState(
-            stateName, Encoders.row(schema), TTLConfig(Duration.ofMillis(ttlDurationMs.get)))
-        }
-        valueStates.put(stateName,
-          ValueStateInfo(state, schema, expressionEncoder.createDeserializer()))
-        sendResponse(0)
-      } else {
-        sendResponse(1, s"Value state $stateName already exists")
-      }
+        } else {
+          sendResponse(1, s"Value state $stateName already exists")
+        }
+
       case StateVariableType.ListState => if (!listStates.contains(stateName)) {
         val state = if (ttlDurationMs.isEmpty) {
           statefulProcessorHandle.getListState[Row](stateName, Encoders.row(schema))
@@ -630,6 +618,7 @@
       } else {
         sendResponse(1, s"List state $stateName already exists")
       }
+
       case StateVariableType.MapState => if (!mapStates.contains(stateName)) {
         val valueSchema = StructType.fromString(mapStateValueSchemaString)
         val valueExpressionEncoder = ExpressionEncoder(valueSchema).resolveAndBind()
