/*
 * Licensed to the Apache Software Foundation (ASF) under one or more
 * contributor license agreements.  See the NOTICE file distributed with
 * this work for additional information regarding copyright ownership.
 * The ASF licenses this file to You under the Apache License, Version 2.0
 * (the "License"); you may not use this file except in compliance with
 * the License.  You may obtain a copy of the License at
 *
 *    http://www.apache.org/licenses/LICENSE-2.0
 *
 * Unless required by applicable law or agreed to in writing, software
 * distributed under the License is distributed on an "AS IS" BASIS,
 * WITHOUT WARRANTIES OR CONDITIONS OF ANY KIND, either express or implied.
 * See the License for the specific language governing permissions and
 * limitations under the License.
 */

package org.apache.spark.sql.execution.streaming.state

import java.io.File
import java.util.Locale
import java.util.concurrent.{ConcurrentHashMap, TimeUnit}
import java.util.concurrent.atomic.{AtomicBoolean, AtomicInteger}
import javax.annotation.concurrent.GuardedBy

import scala.collection.{mutable, Map}
import scala.collection.mutable.ListBuffer
import scala.jdk.CollectionConverters.{ConcurrentMapHasAsScala, MapHasAsJava}
import scala.ref.WeakReference
import scala.util.Try

import org.apache.hadoop.conf.Configuration
import org.json4s.{Formats, NoTypeHints}
import org.json4s.jackson.Serialization
import org.rocksdb.{RocksDB => NativeRocksDB, _}
import org.rocksdb.CompressionType._
import org.rocksdb.TickerType._

import org.apache.spark.TaskContext
import org.apache.spark.internal.{LogEntry, Logging, LogKeys, MDC}
import org.apache.spark.sql.catalyst.util.CaseInsensitiveMap
import org.apache.spark.sql.errors.QueryExecutionErrors
import org.apache.spark.util.{NextIterator, Utils}

// RocksDB operations that could acquire/release the instance lock
sealed abstract class RocksDBOpType(name: String) {
  override def toString: String = name
}
case object LoadStore extends RocksDBOpType("load_store")
case object RollbackStore extends RocksDBOpType("rollback_store")
case object CloseStore extends RocksDBOpType("close_store")
case object ReportStoreMetrics extends RocksDBOpType("report_store_metrics")
case object StoreTaskCompletionListener extends RocksDBOpType("store_task_completion_listener")
case object StoreMaintenance extends RocksDBOpType("store_maintenance")

/**
 * Class representing a RocksDB instance that checkpoints version of data to DFS.
 * After a set of updates, a new version can be committed by calling `commit()`.
 * Any past version can be loaded by calling `load(version)`.
 *
 * @note This class is not thread-safe, so use it only from one thread.
 * @see [[RocksDBFileManager]] to see how the files are laid out in local disk and DFS.
 * @param dfsRootDir  Remote directory where checkpoints are going to be written
 * @param conf         Configuration for RocksDB
 * @param localRootDir Root directory in local disk that is used to working and checkpointing dirs
 * @param hadoopConf   Hadoop configuration for talking to the remote file system
 * @param loggingId    Id that will be prepended in logs for isolating concurrent RocksDBs
 */
class RocksDB(
    dfsRootDir: String,
    val conf: RocksDBConf,
    localRootDir: File = Utils.createTempDir(),
    hadoopConf: Configuration = new Configuration,
    loggingId: String = "",
    useColumnFamilies: Boolean = false) extends Logging {

  case class RocksDBSnapshot(
      checkpointDir: File,
      version: Long,
      numKeys: Long,
      capturedFileMappings: RocksDBFileMappings,
      columnFamilyMapping: Map[String, Short],
      maxColumnFamilyId: Short) {
    def close(): Unit = {
      silentDeleteRecursively(checkpointDir, s"Free up local checkpoint of snapshot $version")
    }
  }

  @volatile private var latestSnapshot: Option[RocksDBSnapshot] = None
  @volatile private var lastSnapshotVersion = 0L
  private val oldSnapshots = new ListBuffer[RocksDBSnapshot]

  RocksDBLoader.loadLibrary()

  // Java wrapper objects linking to native RocksDB objects
  private val readOptions = new ReadOptions()  // used for gets
  // disable WAL since we flush explicitly on commit
  private val writeOptions = new WriteOptions().setDisableWAL(true)
  private val flushOptions = new FlushOptions().setWaitForFlush(true)  // wait for flush to complete

  private val bloomFilter = new BloomFilter()
  private val tableFormatConfig = new BlockBasedTableConfig()

  private val (writeBufferManager, lruCache) = RocksDBMemoryManager
    .getOrCreateRocksDBMemoryManagerAndCache(conf)

  tableFormatConfig.setBlockSize(conf.blockSizeKB * 1024)
  tableFormatConfig.setBlockCache(lruCache)
  tableFormatConfig.setFilterPolicy(bloomFilter)
  tableFormatConfig.setFormatVersion(conf.formatVersion)

  if (conf.boundedMemoryUsage) {
    tableFormatConfig.setCacheIndexAndFilterBlocks(true)
    tableFormatConfig.setCacheIndexAndFilterBlocksWithHighPriority(true)
    tableFormatConfig.setPinL0FilterAndIndexBlocksInCache(true)
  }

  private[state] val columnFamilyOptions = new ColumnFamilyOptions()

  // Set RocksDB options around MemTable memory usage. By default, we let RocksDB
  // use its internal default values for these settings.
  if (conf.writeBufferSizeMB > 0L) {
    columnFamilyOptions.setWriteBufferSize(conf.writeBufferSizeMB * 1024 * 1024)
  }

  if (conf.maxWriteBufferNumber > 0L) {
    columnFamilyOptions.setMaxWriteBufferNumber(conf.maxWriteBufferNumber)
  }

  columnFamilyOptions.setCompressionType(getCompressionType(conf.compression))
  columnFamilyOptions.setMergeOperator(new StringAppendOperator())

  private val dbOptions =
    new Options(new DBOptions(), columnFamilyOptions) // options to open the RocksDB

  dbOptions.setCreateIfMissing(true)
  dbOptions.setTableFormatConfig(tableFormatConfig)
  dbOptions.setMaxOpenFiles(conf.maxOpenFiles)
  dbOptions.setAllowFAllocate(conf.allowFAllocate)
  dbOptions.setMergeOperator(new StringAppendOperator())

  if (conf.boundedMemoryUsage) {
    dbOptions.setWriteBufferManager(writeBufferManager)
  }

  private val dbLogger = createLogger() // for forwarding RocksDB native logs to log4j
  dbOptions.setStatistics(new Statistics())
  private val nativeStats = dbOptions.statistics()

  private val workingDir = createTempDir("workingDir")
  private val fileManager = new RocksDBFileManager(dfsRootDir, createTempDir("fileManager"),
    hadoopConf, conf.compressionCodec, loggingId = loggingId)
  private val byteArrayPair = new ByteArrayPair()
  private val commitLatencyMs = new mutable.HashMap[String, Long]()
  private val acquireLock = new Object

  @volatile private var db: NativeRocksDB = _
  @volatile private var changelogWriter: Option[StateStoreChangelogWriter] = None
  private val enableChangelogCheckpointing: Boolean = conf.enableChangelogCheckpointing
  @volatile private var loadedVersion = -1L   // -1 = nothing valid is loaded
  @volatile private var numKeysOnLoadedVersion = 0L
  @volatile private var numKeysOnWritingVersion = 0L
  @volatile private var fileManagerMetrics = RocksDBFileManagerMetrics.EMPTY_METRICS

  // SPARK-46249 - Keep track of recorded metrics per version which can be used for querying later
  // Updates and access to recordedMetrics are protected by the DB instance lock
  @GuardedBy("acquireLock")
  @volatile private var recordedMetrics: Option[RocksDBMetrics] = None

  @GuardedBy("acquireLock")
  @volatile private var acquiredThreadInfo: AcquiredThreadInfo = _

  // This is accessed and updated only between load and commit
  // which means it is implicitly guarded by acquireLock
  @GuardedBy("acquireLock")
  private val colFamilyNameToIdMap = new ConcurrentHashMap[String, Short]()

  @GuardedBy("acquireLock")
  private val maxColumnFamilyId: AtomicInteger = new AtomicInteger(-1)

  @GuardedBy("acquireLock")
  private val shouldForceSnapshot: AtomicBoolean = new AtomicBoolean(false)

  /**
   * Check whether the column family name is for internal column families.
   *
   * @param cfName - column family name
   * @return - true if the column family is for internal use, false otherwise
   */
  private def checkInternalColumnFamilies(cfName: String): Boolean = cfName.charAt(0) == '_'

  // Methods to fetch column family mapping for this State Store version
  def getColumnFamilyMapping: Map[String, Short] = {
    colFamilyNameToIdMap.asScala
  }

  def getColumnFamilyId(cfName: String): Short = {
    colFamilyNameToIdMap.get(cfName)
  }

  /**
   * Create RocksDB column family, if not created already
   */
  def createColFamilyIfAbsent(colFamilyName: String): Short = {
    if (!checkColFamilyExists(colFamilyName)) {
      val newColumnFamilyId = maxColumnFamilyId.incrementAndGet().toShort
      colFamilyNameToIdMap.putIfAbsent(colFamilyName, newColumnFamilyId)
      shouldForceSnapshot.set(true)
      newColumnFamilyId
    } else {
      colFamilyNameToIdMap.get(colFamilyName)
    }
  }

  /**
   * Remove RocksDB column family, if exists
   * @return columnFamilyId if it exists, else None
   */
  def removeColFamilyIfExists(colFamilyName: String): Option[Short] = {
    if (checkColFamilyExists(colFamilyName)) {
      shouldForceSnapshot.set(true)
      Some(colFamilyNameToIdMap.remove(colFamilyName))
    } else {
      None
    }
  }

  /**
   * Function to check if the column family exists in the state store instance.
   *
   * @param colFamilyName - name of the column family
   * @return - true if the column family exists, false otherwise
   */
  def checkColFamilyExists(colFamilyName: String): Boolean = {
    colFamilyNameToIdMap.containsKey(colFamilyName)
  }

  // This method sets the internal column family metadata to
  // the default values it should be set to on load
  private def setInitialCFInfo(): Unit = {
    colFamilyNameToIdMap.clear()
    shouldForceSnapshot.set(false)
    maxColumnFamilyId.set(0)
  }

  def getColFamilyCount(isInternal: Boolean): Long = {
    if (isInternal) {
      colFamilyNameToIdMap.asScala.keys.toSeq.count(checkInternalColumnFamilies)
    } else {
      colFamilyNameToIdMap.asScala.keys.toSeq.count(!checkInternalColumnFamilies(_))
    }
  }

  /**
   * Load the given version of data in a native RocksDB instance.
   * Note that this will copy all the necessary file from DFS to local disk as needed,
   * and possibly restart the native RocksDB instance.
   */
  def load(version: Long, readOnly: Boolean = false): RocksDB = {
    assert(version >= 0)
    acquire(LoadStore)
    recordedMetrics = None
    logInfo(log"Loading ${MDC(LogKeys.VERSION_NUM, version)}")
    try {
      if (loadedVersion != version) {
        closeDB(ignoreException = false)
        // deep copy is needed to avoid race condition
        // between maintenance and task threads
        fileManager.copyFileMapping()
        val latestSnapshotVersion = fileManager.getLatestSnapshotVersion(version)
        val metadata = fileManager.loadCheckpointFromDfs(latestSnapshotVersion, workingDir)
        loadedVersion = latestSnapshotVersion
        // Initialize maxVersion upon successful load from DFS
        fileManager.setMaxSeenVersion(version)

        setInitialCFInfo()
        metadata.columnFamilyMapping.foreach { mapping =>
          colFamilyNameToIdMap.putAll(mapping.asJava)
        }

        metadata.maxColumnFamilyId.foreach { maxId =>
          maxColumnFamilyId.set(maxId)
        }
        // reset last snapshot version
        if (lastSnapshotVersion > latestSnapshotVersion) {
          // discard any newer snapshots
          synchronized {
            if (latestSnapshot.isDefined) {
              oldSnapshots += latestSnapshot.get
              latestSnapshot = None
            }
          }
        }

        // reset the last snapshot version to the latest available snapshot version
        lastSnapshotVersion = latestSnapshotVersion
        openDB()

        numKeysOnWritingVersion = if (!conf.trackTotalNumberOfRows) {
            // we don't track the total number of rows - discard the number being track
            -1L
          } else if (metadata.numKeys < 0) {
            // we track the total number of rows, but the snapshot doesn't have tracking number
            // need to count keys now
            countKeys()
          } else {
            metadata.numKeys
          }
        if (loadedVersion != version) replayChangelog(version)
        // After changelog replay the numKeysOnWritingVersion will be updated to
        // the correct number of keys in the loaded version.
        numKeysOnLoadedVersion = numKeysOnWritingVersion
        fileManagerMetrics = fileManager.latestLoadCheckpointMetrics
      }
      if (conf.resetStatsOnLoad) {
        nativeStats.reset
      }
      logInfo(log"Loaded ${MDC(LogKeys.VERSION_NUM, version)}")
    } catch {
      case t: Throwable =>
        loadedVersion = -1  // invalidate loaded data
        throw t
    }
    if (enableChangelogCheckpointing && !readOnly) {
      // Make sure we don't leak resource.
      changelogWriter.foreach(_.abort())
      changelogWriter = Some(fileManager.getChangeLogWriter(version + 1, useColumnFamilies))
    }
    this
  }

  /**
   * Load from the start snapshot version and apply all the changelog records to reach the
   * end version. Note that this will copy all the necessary files from DFS to local disk as needed,
   * and possibly restart the native RocksDB instance.
   *
   * @param snapshotVersion version of the snapshot to start with
   * @param endVersion end version
   * @return A RocksDB instance loaded with the state endVersion replayed from snapshotVersion.
   *         Note that the instance will be read-only since this method is only used in State Data
   *         Source.
   */
  def loadFromSnapshot(snapshotVersion: Long, endVersion: Long): RocksDB = {
    assert(snapshotVersion >= 0 && endVersion >= snapshotVersion)
    acquire(LoadStore)
    recordedMetrics = None
    logInfo(
      log"Loading snapshot at version ${MDC(LogKeys.VERSION_NUM, snapshotVersion)} and apply " +
      log"changelog files to version ${MDC(LogKeys.VERSION_NUM, endVersion)}.")
    try {
      replayFromCheckpoint(snapshotVersion, endVersion)

      logInfo(
        log"Loaded snapshot at version ${MDC(LogKeys.VERSION_NUM, snapshotVersion)} and apply " +
        log"changelog files to version ${MDC(LogKeys.VERSION_NUM, endVersion)}.")
    } catch {
      case t: Throwable =>
        loadedVersion = -1  // invalidate loaded data
        throw t
    }
    this
  }

  /**
   * Load from the start checkpoint version and apply all the changelog records to reach the
   * end version.
   * If the start version does not exist, it will throw an exception.
   *
   * @param snapshotVersion start checkpoint version
   * @param endVersion end version
   */
  private def replayFromCheckpoint(snapshotVersion: Long, endVersion: Long): Any = {
    closeDB()
    val metadata = fileManager.loadCheckpointFromDfs(snapshotVersion, workingDir)
    loadedVersion = snapshotVersion

    // reset last snapshot version
    if (lastSnapshotVersion > snapshotVersion) {
      // discard any newer snapshots
      lastSnapshotVersion = 0L
      latestSnapshot = None
    }
    openDB()

    numKeysOnWritingVersion = if (!conf.trackTotalNumberOfRows) {
      // we don't track the total number of rows - discard the number being track
      -1L
    } else if (metadata.numKeys < 0) {
      // we track the total number of rows, but the snapshot doesn't have tracking number
      // need to count keys now
      countKeys()
    } else {
      metadata.numKeys
    }
    if (loadedVersion != endVersion) replayChangelog(endVersion)
    // After changelog replay the numKeysOnWritingVersion will be updated to
    // the correct number of keys in the loaded version.
    numKeysOnLoadedVersion = numKeysOnWritingVersion
    fileManagerMetrics = fileManager.latestLoadCheckpointMetrics

    if (conf.resetStatsOnLoad) {
      nativeStats.reset
    }
  }

  /**
   * Replay change log from the loaded version to the target version.
   */
  private def replayChangelog(endVersion: Long): Unit = {
    logInfo(log"Replaying changelog from version " +
      log"${MDC(LogKeys.LOADED_VERSION, loadedVersion)} -> " +
      log"${MDC(LogKeys.END_VERSION, endVersion)}")
    for (v <- loadedVersion + 1 to endVersion) {
      logInfo(log"Replaying changelog on version " +
        log"${MDC(LogKeys.VERSION_NUM, v)}")
      var changelogReader: StateStoreChangelogReader = null
      try {
        changelogReader = fileManager.getChangelogReader(v, useColumnFamilies)
        changelogReader.foreach { case (recordType, key, value) =>
          recordType match {
            case RecordType.PUT_RECORD =>
              put(key, value)

            case RecordType.DELETE_RECORD =>
              remove(key)

            case RecordType.MERGE_RECORD =>
              merge(key, value)
          }
        }
      } finally {
        if (changelogReader != null) changelogReader.closeIfNeeded()
      }
    }
    loadedVersion = endVersion
  }

  /**
   * Get the value for the given key if present, or null.
   * @note This will return the last written value even if it was uncommitted.
   */
  def get(key: Array[Byte]): Array[Byte] = {
    db.get(readOptions, key)
  }

  /**
   * Put the given value for the given key.
   * @note This update is not committed to disk until commit() is called.
   */
  def put(key: Array[Byte], value: Array[Byte]): Unit = {
    if (conf.trackTotalNumberOfRows) {
      val oldValue = db.get(readOptions, key)
      if (oldValue == null) {
        numKeysOnWritingVersion += 1
      }
    }

    db.put(writeOptions, key, value)
    changelogWriter.foreach(_.put(key, value))
  }

  /**
   * Merge the given value for the given key. This is equivalent to the Atomic
   * Read-Modify-Write operation in RocksDB, known as the "Merge" operation. The
   * modification is appending the provided value to current list of values for
   * the given key.
   *
   * @note This operation requires that the encoder used can decode multiple values for
   * a key from the values byte array.
   *
   * @note This update is not committed to disk until commit() is called.
   */
  def merge(key: Array[Byte], value: Array[Byte]): Unit = {

    if (conf.trackTotalNumberOfRows) {
      val oldValue = db.get(readOptions, key)
      if (oldValue == null) {
        numKeysOnWritingVersion += 1
      }
    }
    db.merge(writeOptions, key, value)

    changelogWriter.foreach(_.merge(key, value))
  }

  /**
   * Remove the key if present.
   * @note This update is not committed to disk until commit() is called.
   */
  def remove(key: Array[Byte]): Unit = {
    if (conf.trackTotalNumberOfRows) {
      val value = db.get(readOptions, key)
      if (value != null) {
        numKeysOnWritingVersion -= 1
      }
    }
    db.delete(writeOptions, key)
    changelogWriter.foreach(_.delete(key))
  }

  /**
   * Get an iterator of all committed and uncommitted key-value pairs.
   */
  def iterator(): Iterator[ByteArrayPair] = {

    val iter = db.newIterator()
    logInfo(log"Getting iterator from version ${MDC(LogKeys.LOADED_VERSION, loadedVersion)}")
    iter.seekToFirst()

    // Attempt to close this iterator if there is a task failure, or a task interruption.
    // This is a hack because it assumes that the RocksDB is running inside a task.
    Option(TaskContext.get()).foreach { tc =>
      tc.addTaskCompletionListener[Unit] { _ => iter.close() }
    }

    new NextIterator[ByteArrayPair] {
      override protected def getNext(): ByteArrayPair = {
        if (iter.isValid) {
          byteArrayPair.set(iter.key, iter.value)
          iter.next()
          byteArrayPair
        } else {
          finished = true
          iter.close()
          null
        }
      }
      override protected def close(): Unit = { iter.close() }
    }
  }

  private def countKeys(): Long = {
    val iter = db.newIterator()

    try {
      logInfo(log"Counting keys - getting iterator from version " +
        log"${MDC(LogKeys.LOADED_VERSION, loadedVersion)}")

      iter.seekToFirst()

      var keys = 0L
      while (iter.isValid) {
        keys += 1
        iter.next()
      }

      keys
    } finally {
      iter.close()
    }
  }

  def prefixScan(prefix: Array[Byte]): Iterator[ByteArrayPair] = {
    val iter = db.newIterator()
    iter.seek(prefix)

    // Attempt to close this iterator if there is a task failure, or a task interruption.
    Option(TaskContext.get()).foreach { tc =>
      tc.addTaskCompletionListener[Unit] { _ => iter.close() }
    }

    new NextIterator[ByteArrayPair] {
      override protected def getNext(): ByteArrayPair = {
        if (iter.isValid && iter.key().take(prefix.length).sameElements(prefix)) {
          byteArrayPair.set(iter.key, iter.value)
          iter.next()
          byteArrayPair
        } else {
          finished = true
          iter.close()
          null
        }
      }

      override protected def close(): Unit = { iter.close() }
    }
  }

  /**
   * Commit all the updates made as a version to DFS. The steps it needs to do to commits are:
   * - Flush all changes to disk
   * - Create a RocksDB checkpoint in a new local dir
   * - Sync the checkpoint dir files to DFS
   */
  def commit(): Long = {
    val newVersion = loadedVersion + 1
    try {

      logInfo(log"Flushing updates for ${MDC(LogKeys.VERSION_NUM, newVersion)}")

      var compactTimeMs = 0L
      var flushTimeMs = 0L
      var checkpointTimeMs = 0L
      if (shouldCreateSnapshot() || shouldForceSnapshot.get()) {
        // Need to flush the change to disk before creating a checkpoint
        // because rocksdb wal is disabled.
        logInfo(log"Flushing updates for ${MDC(LogKeys.VERSION_NUM, newVersion)}")
        flushTimeMs = timeTakenMs {
          db.flush(flushOptions)
        }

        if (conf.compactOnCommit) {
          logInfo("Compacting")
          compactTimeMs = timeTakenMs {
            db.compactRange()
          }
        }

        checkpointTimeMs = timeTakenMs {
          val checkpointDir = createTempDir("checkpoint")
          logInfo(log"Creating checkpoint for ${MDC(LogKeys.VERSION_NUM, newVersion)} " +
            log"in ${MDC(LogKeys.PATH, checkpointDir)}")
          // Make sure the directory does not exist. Native RocksDB fails if the directory to
          // checkpoint exists.
          Utils.deleteRecursively(checkpointDir)
          // We no longer pause background operation before creating a RocksDB checkpoint because
          // it is unnecessary. The captured snapshot will still be consistent with ongoing
          // background operations.
          val cp = Checkpoint.create(db)
          cp.createCheckpoint(checkpointDir.toString)
          // if changelog checkpointing is disabled, the snapshot is uploaded synchronously
          // inside the uploadSnapshot() called below.
          // If changelog checkpointing is enabled, snapshot will be uploaded asynchronously
          // during state store maintenance.
          synchronized {
            if (latestSnapshot.isDefined) {
              oldSnapshots += latestSnapshot.get
            }
            latestSnapshot = Some(
              RocksDBSnapshot(checkpointDir,
                newVersion,
                numKeysOnWritingVersion,
                fileManager.captureFileMapReference(),
                colFamilyNameToIdMap.asScala.toMap,
                maxColumnFamilyId.get().toShort))
            lastSnapshotVersion = newVersion
          }
        }
      }

      logInfo(log"Syncing checkpoint for ${MDC(LogKeys.VERSION_NUM, newVersion)} to DFS")
      val fileSyncTimeMs = timeTakenMs {
        if (enableChangelogCheckpointing) {
          // If we have changed the columnFamilyId mapping, we have set a new
          // snapshot and need to upload this to the DFS even if changelog checkpointing
          // is enabled.
          if (shouldForceSnapshot.get()) {
            uploadSnapshot()
            shouldForceSnapshot.set(false)
          }

<<<<<<< HEAD
=======
          // ensure that changelog files are always written
>>>>>>> d4665fa1
          try {
            assert(changelogWriter.isDefined)
            changelogWriter.foreach(_.commit())
          } finally {
            changelogWriter = None
          }
        } else {
          assert(changelogWriter.isEmpty)
          uploadSnapshot()
        }
      }

      // Set maxVersion when checkpoint files are synced to DFS successfully
      // We need to handle this explicitly in RocksDB as we could use different
      // changeLogWriter instances in fileManager instance when committing
      fileManager.setMaxSeenVersion(newVersion)

      numKeysOnLoadedVersion = numKeysOnWritingVersion
      loadedVersion = newVersion
      commitLatencyMs ++= Map(
        "flush" -> flushTimeMs,
        "compact" -> compactTimeMs,
        "checkpoint" -> checkpointTimeMs,
        "fileSync" -> fileSyncTimeMs
      )
      recordedMetrics = Some(metrics)
      logInfo(log"Committed ${MDC(LogKeys.VERSION_NUM, newVersion)}, " +
        log"stats = ${MDC(LogKeys.METRICS_JSON, recordedMetrics.get.json)}")
      loadedVersion
    } catch {
      case t: Throwable =>
        loadedVersion = -1  // invalidate loaded version
        throw t
    } finally {
      // reset resources as either 1) we already pushed the changes and it has been committed or
      // 2) commit has failed and the current version is "invalidated".
      release(LoadStore)
    }
  }

  private def shouldCreateSnapshot(): Boolean = {
    if (enableChangelogCheckpointing) {
      assert(changelogWriter.isDefined)
      val newVersion = loadedVersion + 1
      newVersion - lastSnapshotVersion >= conf.minDeltasForSnapshot
    } else true
  }

  private def uploadSnapshot(): Unit = {
    var oldSnapshotsImmutable: List[RocksDBSnapshot] = Nil
    val localCheckpoint = synchronized {
      val checkpoint = latestSnapshot
      latestSnapshot = None

      // Convert mutable list buffer to immutable to prevent
      // race condition with commit where old snapshot is added
      oldSnapshotsImmutable = oldSnapshots.toList
      oldSnapshots.clear()

      checkpoint
    }
    localCheckpoint match {
      case Some(
        RocksDBSnapshot(
          localDir,
          version,
          numKeys,
          capturedFileMappings,
          columnFamilyMapping,
          maxColumnFamilyId)) =>
        try {
          val uploadTime = timeTakenMs {
            fileManager.saveCheckpointToDfs(
              localDir,
              version,
              numKeys,
              capturedFileMappings,
              Some(columnFamilyMapping.toMap),
              Some(maxColumnFamilyId)
            )
            fileManagerMetrics = fileManager.latestSaveCheckpointMetrics
          }
          logInfo(log"${MDC(LogKeys.LOG_ID, loggingId)}: Upload snapshot of version " +
            log"${MDC(LogKeys.VERSION_NUM, version)}," +
            log" time taken: ${MDC(LogKeys.TIME_UNITS, uploadTime)} ms")
        } finally {
          localCheckpoint.foreach(_.close())

          // Clean up old latestSnapshots
          for (snapshot <- oldSnapshotsImmutable) {
            snapshot.close()
          }

        }
      case _ =>
    }
  }

  /**
   * Drop uncommitted changes, and roll back to previous version.
   */
  def rollback(): Unit = {
    acquire(RollbackStore)
    numKeysOnWritingVersion = numKeysOnLoadedVersion
    loadedVersion = -1L
    changelogWriter.foreach(_.abort())
    // Make sure changelogWriter gets recreated next time.
    changelogWriter = None
    release(RollbackStore)
    logInfo(log"Rolled back to ${MDC(LogKeys.VERSION_NUM, loadedVersion)}")
  }

  def doMaintenance(): Unit = {
    if (enableChangelogCheckpointing) {
      uploadSnapshot()
    }
    val cleanupTime = timeTakenMs {
      fileManager.deleteOldVersions(conf.minVersionsToRetain, conf.minVersionsToDelete)
    }
    logInfo(log"Cleaned old data, time taken: ${MDC(LogKeys.TIME_UNITS, cleanupTime)} ms")
  }

  /** Release all resources */
  def close(): Unit = {
    try {
      // Acquire DB instance lock and release at the end to allow for synchronized access
      acquire(CloseStore)
      closeDB()

      readOptions.close()
      writeOptions.close()
      flushOptions.close()
      dbOptions.close()
      dbLogger.close()
      synchronized {
        latestSnapshot.foreach(_.close())
        latestSnapshot = None
      }
      silentDeleteRecursively(localRootDir, "closing RocksDB")
    } catch {
      case e: Exception =>
        logWarning("Error closing RocksDB", e)
    } finally {
      release(CloseStore)
    }
  }

  /** Get the latest version available in the DFS */
  def getLatestVersion(): Long = fileManager.getLatestVersion()

  /** Get the write buffer manager and cache */
  def getWriteBufferManagerAndCache(): (WriteBufferManager, Cache) = (writeBufferManager, lruCache)

  /** Get current instantaneous statistics */
  private def metrics: RocksDBMetrics = {
    import HistogramType._
    val totalSSTFilesBytes = getDBProperty("rocksdb.total-sst-files-size")
    val readerMemUsage = getDBProperty("rocksdb.estimate-table-readers-mem")
    val memTableMemUsage = getDBProperty("rocksdb.size-all-mem-tables")
    val blockCacheUsage = getDBProperty("rocksdb.block-cache-usage")
    val pinnedBlocksMemUsage = getDBProperty("rocksdb.block-cache-pinned-usage")
    val nativeOpsHistograms = Seq(
      "get" -> DB_GET,
      "put" -> DB_WRITE,
      "compaction" -> COMPACTION_TIME
    ).toMap
    val nativeOpsLatencyMicros = nativeOpsHistograms.transform { (_, typ) =>
      RocksDBNativeHistogram(nativeStats.getHistogramData(typ))
    }
    val nativeOpsMetricTickers = Seq(
      /** Number of cache misses that required reading from local disk */
      "readBlockCacheMissCount" -> BLOCK_CACHE_MISS,
      /** Number of cache hits that read data from RocksDB block cache avoiding local disk read */
      "readBlockCacheHitCount" -> BLOCK_CACHE_HIT,
      /** Number of uncompressed bytes read (from memtables/cache/sst) from DB::Get() */
      "totalBytesRead" -> BYTES_READ,
      /** Number of uncompressed bytes issued by DB::{Put(), Delete(), Merge(), Write()} */
      "totalBytesWritten" -> BYTES_WRITTEN,
      /** The number of uncompressed bytes read from an iterator. */
      "totalBytesReadThroughIterator" -> ITER_BYTES_READ,
      /** Duration of writer requiring to wait for compaction or flush to finish. */
      "writerStallDuration" -> STALL_MICROS,
      /** Number of bytes read during compaction */
      "totalBytesReadByCompaction" -> COMPACT_READ_BYTES,
      /** Number of bytes written during compaction */
      "totalBytesWrittenByCompaction" -> COMPACT_WRITE_BYTES,
      /** Number of bytes written during flush */
      "totalBytesWrittenByFlush" -> FLUSH_WRITE_BYTES
    ).toMap
    val nativeOpsMetrics = nativeOpsMetricTickers.transform { (_, typ) =>
      nativeStats.getTickerCount(typ)
    }

    // if bounded memory usage is enabled, we share the block cache across all state providers
    // running on the same node and account the usage to this single cache. In this case, its not
    // possible to provide partition level or query level memory usage.
    val memoryUsage = if (conf.boundedMemoryUsage) {
      0L
    } else {
      readerMemUsage + memTableMemUsage + blockCacheUsage
    }

    RocksDBMetrics(
      numKeysOnLoadedVersion,
      numKeysOnWritingVersion,
      memoryUsage,
      pinnedBlocksMemUsage,
      totalSSTFilesBytes,
      nativeOpsLatencyMicros,
      commitLatencyMs,
      bytesCopied = fileManagerMetrics.bytesCopied,
      filesCopied = fileManagerMetrics.filesCopied,
      filesReused = fileManagerMetrics.filesReused,
      zipFileBytesUncompressed = fileManagerMetrics.zipFileBytesUncompressed,
      nativeOpsMetrics = nativeOpsMetrics)
  }

  /**
   * Function to return RocksDB metrics if the recorded metrics are available and the operator
   * has reached the commit stage for this state store instance and version. If not, we return None
   * @return - Return RocksDBMetrics if available and None otherwise
   */
  def metricsOpt: Option[RocksDBMetrics] = {
    var rocksDBMetricsOpt: Option[RocksDBMetrics] = None
    try {
      acquire(ReportStoreMetrics)
      rocksDBMetricsOpt = recordedMetrics
    } catch {
      case ex: Exception =>
        logInfo(log"Failed to acquire metrics with exception=${MDC(LogKeys.ERROR, ex)}")
    } finally {
      release(ReportStoreMetrics)
    }
    rocksDBMetricsOpt
  }

  /**
   * Function to acquire RocksDB instance lock that allows for synchronized access to the state
   * store instance
   *
   * @param opType - operation type requesting the lock
   */
  private def acquire(opType: RocksDBOpType): Unit = acquireLock.synchronized {
    val newAcquiredThreadInfo = AcquiredThreadInfo()
    val waitStartTime = System.nanoTime()
    def timeWaitedMs = {
      val elapsedNanos = System.nanoTime() - waitStartTime
      TimeUnit.MILLISECONDS.convert(elapsedNanos, TimeUnit.NANOSECONDS)
    }
    def isAcquiredByDifferentThread = acquiredThreadInfo != null &&
      acquiredThreadInfo.threadRef.get.isDefined &&
      newAcquiredThreadInfo.threadRef.get.get.getId != acquiredThreadInfo.threadRef.get.get.getId

    while (isAcquiredByDifferentThread && timeWaitedMs < conf.lockAcquireTimeoutMs) {
      acquireLock.wait(10)
    }
    if (isAcquiredByDifferentThread) {
      val stackTraceOutput = acquiredThreadInfo.threadRef.get.get.getStackTrace.mkString("\n")
      throw QueryExecutionErrors.unreleasedThreadError(loggingId, opType.toString,
        newAcquiredThreadInfo.toString(), acquiredThreadInfo.toString(), timeWaitedMs,
        stackTraceOutput)
    } else {
      acquiredThreadInfo = newAcquiredThreadInfo
      // Add a listener to always release the lock when the task (if active) completes
      Option(TaskContext.get()).foreach(_.addTaskCompletionListener[Unit] {
        _ => this.release(StoreTaskCompletionListener)
      })
      logInfo(log"RocksDB instance was acquired by ${MDC(LogKeys.THREAD, acquiredThreadInfo)} " +
        log"for opType=${MDC(LogKeys.OP_TYPE, opType.toString)}")
    }
  }

  /**
   * Function to release RocksDB instance lock that allows for synchronized access to the state
   * store instance
   *
   * @param opType - operation type releasing the lock
   */
  private def release(opType: RocksDBOpType): Unit = acquireLock.synchronized {
    if (acquiredThreadInfo != null) {
      logInfo(log"RocksDB instance was released by ${MDC(LogKeys.THREAD,
        acquiredThreadInfo)} " + log"for opType=${MDC(LogKeys.OP_TYPE, opType.toString)}")
      acquiredThreadInfo = null
      acquireLock.notifyAll()
    }
  }

  private def getDBProperty(property: String): Long = db.getProperty(property).toLong

  private def openDB(): Unit = {
    assert(db == null)
    db = NativeRocksDB.open(dbOptions, workingDir.toString)
    logInfo(log"Opened DB with conf ${MDC(LogKeys.CONFIG, conf)}")
  }

  private def closeDB(ignoreException: Boolean = true): Unit = {
    if (db != null) {
      // Cancel and wait until all background work finishes
      db.cancelAllBackgroundWork(true)
      if (ignoreException) {
        // Close the DB instance
        db.close()
      } else {
        // Close the DB instance and throw the exception if any
        db.closeE()
      }
      db = null
    }
  }

  /** Create a native RocksDB logger that forwards native logs to log4j with correct log levels. */
  private def createLogger(): Logger = {
    val dbLogger = new Logger(dbOptions.infoLogLevel()) {
      override def log(infoLogLevel: InfoLogLevel, logMsg: String) = {
        // Map DB log level to log4j levels
        // Warn is mapped to info because RocksDB warn is too verbose
        // (e.g. dumps non-warning stuff like stats)
        val loggingFunc: ( => LogEntry) => Unit = infoLogLevel match {
          case InfoLogLevel.FATAL_LEVEL | InfoLogLevel.ERROR_LEVEL => logError(_)
          case InfoLogLevel.WARN_LEVEL | InfoLogLevel.INFO_LEVEL => logInfo(_)
          case InfoLogLevel.DEBUG_LEVEL => logDebug(_)
          case _ => logTrace(_)
        }
        loggingFunc(log"[NativeRocksDB-${MDC(LogKeys.ROCKS_DB_LOG_LEVEL, infoLogLevel.getValue)}]" +
          log" ${MDC(LogKeys.ROCKS_DB_LOG_MESSAGE, logMsg)}")
      }
    }

    var dbLogLevel = InfoLogLevel.ERROR_LEVEL
    if (log.isWarnEnabled) dbLogLevel = InfoLogLevel.WARN_LEVEL
    if (log.isInfoEnabled) dbLogLevel = InfoLogLevel.INFO_LEVEL
    if (log.isDebugEnabled) dbLogLevel = InfoLogLevel.DEBUG_LEVEL
    dbLogger.setInfoLogLevel(dbLogLevel)
    // The log level set in dbLogger is effective and the one to dbOptions isn't applied to
    // customized logger. We still set it as it might show up in RocksDB config file or logging.
    dbOptions.setInfoLogLevel(dbLogLevel)
    dbOptions.setLogger(dbLogger)
    logInfo(log"Set RocksDB native logging level to ${MDC(LogKeys.ROCKS_DB_LOG_LEVEL, dbLogLevel)}")
    dbLogger
  }

  /** Create a temp directory inside the local root directory */
  private def createTempDir(prefix: String): File = {
    Utils.createDirectory(localRootDir.getAbsolutePath, prefix)
  }

  /** Attempt to delete recursively, and log the error if any */
  private def silentDeleteRecursively(file: File, msg: String): Unit = {
    try {
      Utils.deleteRecursively(file)
    } catch {
      case e: Exception =>
        logWarning(log"Error recursively deleting local dir ${MDC(LogKeys.PATH, file)} " +
          log"while ${MDC(LogKeys.ERROR, msg)}", e)
    }
  }

  /** Records the duration of running `body` for the next query progress update. */
  protected def timeTakenMs(body: => Unit): Long = Utils.timeTakenMs(body)._2

  override protected def logName: String = s"${super.logName} $loggingId"
}


/** Mutable and reusable pair of byte arrays */
class ByteArrayPair(var key: Array[Byte] = null, var value: Array[Byte] = null) {
  def set(key: Array[Byte], value: Array[Byte]): ByteArrayPair = {
    this.key = key
    this.value = value
    this
  }
}


/**
 * Configurations for optimizing RocksDB
 * @param compactOnCommit Whether to compact RocksDB data before commit / checkpointing
 */
case class RocksDBConf(
    minVersionsToRetain: Int,
    minVersionsToDelete: Long,
    minDeltasForSnapshot: Int,
    compactOnCommit: Boolean,
    enableChangelogCheckpointing: Boolean,
    blockSizeKB: Long,
    blockCacheSizeMB: Long,
    lockAcquireTimeoutMs: Long,
    resetStatsOnLoad : Boolean,
    formatVersion: Int,
    trackTotalNumberOfRows: Boolean,
    maxOpenFiles: Int,
    writeBufferSizeMB: Long,
    maxWriteBufferNumber: Int,
    boundedMemoryUsage: Boolean,
    totalMemoryUsageMB: Long,
    writeBufferCacheRatio: Double,
    highPriorityPoolRatio: Double,
    compressionCodec: String,
    allowFAllocate: Boolean,
    compression: String)

object RocksDBConf {
  /** Common prefix of all confs in SQLConf that affects RocksDB */
  val ROCKSDB_SQL_CONF_NAME_PREFIX = "spark.sql.streaming.stateStore.rocksdb"

  private abstract class ConfEntry(name: String, val default: String) {
    def fullName: String = name.toLowerCase(Locale.ROOT)
  }

  private case class SQLConfEntry(name: String, override val default: String)
    extends ConfEntry(name, default) {

    override def fullName: String =
      s"$ROCKSDB_SQL_CONF_NAME_PREFIX.${name}".toLowerCase(Locale.ROOT)
  }

  private case class ExtraConfEntry(name: String, override val default: String)
    extends ConfEntry(name, default)

  // Configuration that specifies whether to compact the RocksDB data every time data is committed
  private val COMPACT_ON_COMMIT_CONF = SQLConfEntry("compactOnCommit", "false")
  private val ENABLE_CHANGELOG_CHECKPOINTING_CONF = SQLConfEntry(
    "changelogCheckpointing.enabled", "false")
  private val BLOCK_SIZE_KB_CONF = SQLConfEntry("blockSizeKB", "4")
  private val BLOCK_CACHE_SIZE_MB_CONF = SQLConfEntry("blockCacheSizeMB", "8")
  // See SPARK-42794 for details.
  private val LOCK_ACQUIRE_TIMEOUT_MS_CONF = SQLConfEntry("lockAcquireTimeoutMs", "120000")
  private val RESET_STATS_ON_LOAD = SQLConfEntry("resetStatsOnLoad", "true")
  // Config to specify the number of open files that can be used by the DB. Value of -1 means
  // that files opened are always kept open.
  private val MAX_OPEN_FILES_CONF = SQLConfEntry("maxOpenFiles", "-1")
  // Configuration to set the RocksDB format version. When upgrading the RocksDB version in Spark,
  // it may introduce a new table format version that can not be supported by an old RocksDB version
  // used by an old Spark version. Hence, we store the table format version in the checkpoint when
  // a query starts and use it in the entire lifetime of the query. This will ensure the user can
  // still rollback their Spark version for an existing query when RocksDB changes its default
  // table format in a new version. See
  // https://github.com/facebook/rocksdb/wiki/RocksDB-Compatibility-Between-Different-Releases
  // for the RocksDB compatibility guarantee.
  //
  // Note: this is also defined in `SQLConf.STATE_STORE_ROCKSDB_FORMAT_VERSION`. These two
  // places should be updated together.
  private val FORMAT_VERSION = SQLConfEntry("formatVersion", "5")

  // Flag to enable/disable tracking the total number of rows.
  // When this is enabled, this class does additional lookup on write operations (put/delete) to
  // track the changes of total number of rows, which would help observability on state store.
  // The additional lookups bring non-trivial overhead on write-heavy workloads - if your query
  // does lots of writes on state, it would be encouraged to turn off the config and turn on
  // again when you really need the know the number for observability/debuggability.
  private val TRACK_TOTAL_NUMBER_OF_ROWS = SQLConfEntry("trackTotalNumberOfRows", "true")

  // RocksDB Memory Management Related Configurations
  // Configuration to control maximum size of MemTable in RocksDB
  val WRITE_BUFFER_SIZE_MB_CONF_KEY = "writeBufferSizeMB"
  private val WRITE_BUFFER_SIZE_MB_CONF = SQLConfEntry(WRITE_BUFFER_SIZE_MB_CONF_KEY, "-1")

  // Configuration to set maximum number of MemTables in RocksDB, both active and immutable.
  // If the active MemTable fills up and the total number of MemTables is larger than
  // maxWriteBufferNumber, then RocksDB will stall further writes.
  // This may happen if the flush process is slower than the write rate.
  val MAX_WRITE_BUFFER_NUMBER_CONF_KEY = "maxWriteBufferNumber"
  private val MAX_WRITE_BUFFER_NUMBER_CONF = SQLConfEntry(MAX_WRITE_BUFFER_NUMBER_CONF_KEY, "-1")

  // Config to determine whether RocksDB memory usage will be bounded for a given executor
  val BOUNDED_MEMORY_USAGE_CONF_KEY = "boundedMemoryUsage"
  private val BOUNDED_MEMORY_USAGE_CONF = SQLConfEntry(BOUNDED_MEMORY_USAGE_CONF_KEY, "false")

  // Total memory to be occupied by all RocksDB state store instances on this executor
  val MAX_MEMORY_USAGE_MB_CONF_KEY = "maxMemoryUsageMB"
  private val MAX_MEMORY_USAGE_MB_CONF = SQLConfEntry("maxMemoryUsageMB", "500")

  // Memory to be occupied by memtables as part of the cache
  val WRITE_BUFFER_CACHE_RATIO_CONF_KEY = "writeBufferCacheRatio"
  private val WRITE_BUFFER_CACHE_RATIO_CONF = SQLConfEntry(WRITE_BUFFER_CACHE_RATIO_CONF_KEY,
    "0.5")

  // Memory to be occupied by index and filter blocks as part of the cache
  val HIGH_PRIORITY_POOL_RATIO_CONF_KEY = "highPriorityPoolRatio"
  private val HIGH_PRIORITY_POOL_RATIO_CONF = SQLConfEntry(HIGH_PRIORITY_POOL_RATIO_CONF_KEY,
    "0.1")

  // Allow files to be pre-allocated on disk using fallocate
  // Disabling may slow writes, but can solve an issue where
  // significant quantities of disk are wasted if there are
  // many smaller concurrent state-stores running with the
  // spark context
  val ALLOW_FALLOCATE_CONF_KEY = "allowFAllocate"
  private val ALLOW_FALLOCATE_CONF = SQLConfEntry(ALLOW_FALLOCATE_CONF_KEY, "true")

  // Pass as compression type to RocksDB.
  val COMPRESSION_KEY = "compression"
  private val COMPRESSION_CONF = SQLConfEntry(COMPRESSION_KEY, "lz4")

  def apply(storeConf: StateStoreConf): RocksDBConf = {
    val sqlConfs = CaseInsensitiveMap[String](storeConf.sqlConfs)
    val extraConfs = CaseInsensitiveMap[String](storeConf.extraOptions)

    def getConfigMap(conf: ConfEntry): CaseInsensitiveMap[String] = {
      conf match {
        case _: SQLConfEntry => sqlConfs
        case _: ExtraConfEntry => extraConfs
      }
    }

    def getBooleanConf(conf: ConfEntry): Boolean = {
      Try { getConfigMap(conf).getOrElse(conf.fullName, conf.default).toBoolean } getOrElse {
        throw new IllegalArgumentException(s"Invalid value for '${conf.fullName}', must be boolean")
      }
    }

    def getIntConf(conf: ConfEntry): Int = {
      Try { getConfigMap(conf).getOrElse(conf.fullName, conf.default).toInt } getOrElse {
        throw new IllegalArgumentException(s"Invalid value for '${conf.fullName}', " +
          "must be an integer")
      }
    }

    def getRatioConf(conf: ConfEntry): Double = {
      Try {
        getConfigMap(conf).getOrElse(conf.fullName, conf.default).toDouble
      } filter { config => config >= 0.0 && config <= 1.0 } getOrElse {
        throw new IllegalArgumentException(s"Invalid value for '${conf.fullName}', " +
          "must be a ratio between 0.0 and 1.0")
      }
    }

    def getLongConf(conf: ConfEntry): Long = {
      Try { getConfigMap(conf).getOrElse(conf.fullName, conf.default).toLong } getOrElse {
        throw new IllegalArgumentException(
          s"Invalid value for '${conf.fullName}', must be a long"
        )
      }
    }

    def getPositiveLongConf(conf: ConfEntry): Long = {
      Try {
        getConfigMap(conf).getOrElse(conf.fullName, conf.default).toLong
      } filter { _ >= 0 } getOrElse {
        throw new IllegalArgumentException(
          s"Invalid value for '${conf.fullName}', must be a positive integer")
      }
    }

    def getPositiveIntConf(conf: ConfEntry): Int = {
      Try {
        getConfigMap(conf).getOrElse(conf.fullName, conf.default).toInt
      } filter { _ >= 0 } getOrElse {
        throw new IllegalArgumentException(
          s"Invalid value for '${conf.fullName}', must be a positive integer")
      }
    }

    def getStringConf(conf: ConfEntry): String = {
      Try { getConfigMap(conf).getOrElse(conf.fullName, conf.default) } getOrElse {
        throw new IllegalArgumentException(
          s"Invalid value for '${conf.fullName}', must be a string"
        )
      }
    }

    RocksDBConf(
      storeConf.minVersionsToRetain,
      storeConf.minVersionsToDelete,
      storeConf.minDeltasForSnapshot,
      getBooleanConf(COMPACT_ON_COMMIT_CONF),
      getBooleanConf(ENABLE_CHANGELOG_CHECKPOINTING_CONF),
      getPositiveLongConf(BLOCK_SIZE_KB_CONF),
      getPositiveLongConf(BLOCK_CACHE_SIZE_MB_CONF),
      getPositiveLongConf(LOCK_ACQUIRE_TIMEOUT_MS_CONF),
      getBooleanConf(RESET_STATS_ON_LOAD),
      getPositiveIntConf(FORMAT_VERSION),
      getBooleanConf(TRACK_TOTAL_NUMBER_OF_ROWS),
      getIntConf(MAX_OPEN_FILES_CONF),
      getLongConf(WRITE_BUFFER_SIZE_MB_CONF),
      getIntConf(MAX_WRITE_BUFFER_NUMBER_CONF),
      getBooleanConf(BOUNDED_MEMORY_USAGE_CONF),
      getLongConf(MAX_MEMORY_USAGE_MB_CONF),
      getRatioConf(WRITE_BUFFER_CACHE_RATIO_CONF),
      getRatioConf(HIGH_PRIORITY_POOL_RATIO_CONF),
      storeConf.compressionCodec,
      getBooleanConf(ALLOW_FALLOCATE_CONF),
      getStringConf(COMPRESSION_CONF))
  }

  def apply(): RocksDBConf = apply(new StateStoreConf())
}

/** Class to represent stats from each commit. */
case class RocksDBMetrics(
    numCommittedKeys: Long,
    numUncommittedKeys: Long,
    totalMemUsageBytes: Long,
    pinnedBlocksMemUsage: Long,
    totalSSTFilesBytes: Long,
    nativeOpsHistograms: Map[String, RocksDBNativeHistogram],
    lastCommitLatencyMs: Map[String, Long],
    filesCopied: Long,
    bytesCopied: Long,
    filesReused: Long,
    zipFileBytesUncompressed: Option[Long],
    nativeOpsMetrics: Map[String, Long]) {
  def json: String = Serialization.write(this)(RocksDBMetrics.format)
}

object RocksDBMetrics {
  val format: Formats = Serialization.formats(NoTypeHints)
}

/** Class to wrap RocksDB's native histogram */
case class RocksDBNativeHistogram(
    sum: Long, avg: Double, stddev: Double, median: Double, p95: Double, p99: Double, count: Long) {
  def json: String = Serialization.write(this)(RocksDBMetrics.format)
}

object RocksDBNativeHistogram {
  def apply(nativeHist: HistogramData): RocksDBNativeHistogram = {
    RocksDBNativeHistogram(
      nativeHist.getSum,
      nativeHist.getAverage,
      nativeHist.getStandardDeviation,
      nativeHist.getMedian,
      nativeHist.getPercentile95,
      nativeHist.getPercentile99,
      nativeHist.getCount)
  }
}

case class AcquiredThreadInfo() {
  val threadRef: WeakReference[Thread] = new WeakReference[Thread](Thread.currentThread())
  val tc: TaskContext = TaskContext.get()

  override def toString(): String = {
    val taskStr = if (tc != null) {
      val taskDetails =
        s"partition ${tc.partitionId()}.${tc.attemptNumber()} in stage " +
          s"${tc.stageId()}.${tc.stageAttemptNumber()}, TID ${tc.taskAttemptId()}"
      s", task: $taskDetails"
    } else ""

    s"[ThreadId: ${threadRef.get.map(_.getId)}$taskStr]"
  }
}
<|MERGE_RESOLUTION|>--- conflicted
+++ resolved
@@ -649,10 +649,7 @@
             shouldForceSnapshot.set(false)
           }
 
-<<<<<<< HEAD
-=======
           // ensure that changelog files are always written
->>>>>>> d4665fa1
           try {
             assert(changelogWriter.isDefined)
             changelogWriter.foreach(_.commit())
