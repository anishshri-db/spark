/*
 * Licensed to the Apache Software Foundation (ASF) under one or more
 * contributor license agreements.  See the NOTICE file distributed with
 * this work for additional information regarding copyright ownership.
 * The ASF licenses this file to You under the Apache License, Version 2.0
 * (the "License"); you may not use this file except in compliance with
 * the License.  You may obtain a copy of the License at
 *
 *    http://www.apache.org/licenses/LICENSE-2.0
 *
 * Unless required by applicable law or agreed to in writing, software
 * distributed under the License is distributed on an "AS IS" BASIS,
 * WITHOUT WARRANTIES OR CONDITIONS OF ANY KIND, either express or implied.
 * See the License for the specific language governing permissions and
 * limitations under the License.
 */

package org.apache.spark.sql.execution.streaming.state

import java.io.File
import java.util.Locale
import java.util.Set
import java.util.UUID
import java.util.concurrent.{ConcurrentHashMap, ConcurrentLinkedQueue, TimeUnit}
import java.util.concurrent.atomic.{AtomicBoolean, AtomicInteger}
import javax.annotation.concurrent.GuardedBy

import scala.collection.{mutable, Map}
import scala.jdk.CollectionConverters.ConcurrentMapHasAsScala
import scala.ref.WeakReference
import scala.util.Try

import org.apache.hadoop.conf.Configuration
import org.json4s.{Formats, NoTypeHints}
import org.json4s.jackson.Serialization
import org.rocksdb.{RocksDB => NativeRocksDB, _}
import org.rocksdb.CompressionType._
import org.rocksdb.TickerType._

import org.apache.spark.TaskContext
import org.apache.spark.internal.{LogEntry, Logging, LogKeys, MDC}
import org.apache.spark.sql.catalyst.util.CaseInsensitiveMap
import org.apache.spark.sql.errors.QueryExecutionErrors
import org.apache.spark.unsafe.Platform
import org.apache.spark.util.{NextIterator, Utils}

// RocksDB operations that could acquire/release the instance lock
sealed abstract class RocksDBOpType(name: String) {
  override def toString: String = name
}
case object LoadStore extends RocksDBOpType("load_store")
case object RollbackStore extends RocksDBOpType("rollback_store")
case object CloseStore extends RocksDBOpType("close_store")
case object ReportStoreMetrics extends RocksDBOpType("report_store_metrics")
case object StoreTaskCompletionListener extends RocksDBOpType("store_task_completion_listener")

/**
 * Class representing a RocksDB instance that checkpoints version of data to DFS.
 * After a set of updates, a new version can be committed by calling `commit()`.
 * Any past version can be loaded by calling `load(version)`.
 *
 * @note This class is not thread-safe, so use it only from one thread.
 * @see [[RocksDBFileManager]] to see how the files are laid out in local disk and DFS.
 * @param dfsRootDir  Remote directory where checkpoints are going to be written
 * @param conf         Configuration for RocksDB
 * @param localRootDir Root directory in local disk that is used to working and checkpointing dirs
 * @param hadoopConf   Hadoop configuration for talking to the remote file system
 * @param loggingId    Id that will be prepended in logs for isolating concurrent RocksDBs
 */
class RocksDB(
    dfsRootDir: String,
    val conf: RocksDBConf,
    localRootDir: File = Utils.createTempDir(),
    hadoopConf: Configuration = new Configuration,
    loggingId: String = "",
    useColumnFamilies: Boolean = false,
    enableStateStoreCheckpointIds: Boolean = false) extends Logging {

  import RocksDB._

<<<<<<< HEAD
  case class RocksDBSnapshot(
      checkpointDir: File,
      version: Long,
      numKeys: Long,
      numInternalKeys: Long,
      columnFamilyMapping: Map[String, ColumnFamilyInfo],
      maxColumnFamilyId: Short,
      dfsFileSuffix: String,
      fileMapping: Map[String, RocksDBSnapshotFile],
      uniqueId: Option[String] = None) {
    def close(): Unit = {
      silentDeleteRecursively(checkpointDir, s"Free up local checkpoint of snapshot $version")
    }
  }

=======
>>>>>>> 783b3e35
  @volatile private var lastSnapshotVersion = 0L

  RocksDBLoader.loadLibrary()

  // Java wrapper objects linking to native RocksDB objects
  private val readOptions = new ReadOptions()  // used for gets
  // disable WAL since we flush explicitly on commit
  private val writeOptions = new WriteOptions().setDisableWAL(true)
  private val flushOptions = new FlushOptions().setWaitForFlush(true)  // wait for flush to complete

  private val bloomFilter = new BloomFilter()
  private val tableFormatConfig = new BlockBasedTableConfig()

  private val (writeBufferManager, lruCache) = RocksDBMemoryManager
    .getOrCreateRocksDBMemoryManagerAndCache(conf)

  tableFormatConfig.setBlockSize(conf.blockSizeKB * 1024)
  tableFormatConfig.setBlockCache(lruCache)
  tableFormatConfig.setFilterPolicy(bloomFilter)
  tableFormatConfig.setFormatVersion(conf.formatVersion)

  if (conf.boundedMemoryUsage) {
    tableFormatConfig.setCacheIndexAndFilterBlocks(true)
    tableFormatConfig.setCacheIndexAndFilterBlocksWithHighPriority(true)
    tableFormatConfig.setPinL0FilterAndIndexBlocksInCache(true)
  }

  private[state] val rocksDbOptions = new Options() // options to open the RocksDB

  rocksDbOptions.setCreateIfMissing(true)

  // Set RocksDB options around MemTable memory usage. By default, we let RocksDB
  // use its internal default values for these settings.
  if (conf.writeBufferSizeMB > 0L) {
    rocksDbOptions.setWriteBufferSize(conf.writeBufferSizeMB * 1024 * 1024)
  }

  if (conf.maxWriteBufferNumber > 0L) {
    rocksDbOptions.setMaxWriteBufferNumber(conf.maxWriteBufferNumber)
  }

  rocksDbOptions.setCompressionType(getCompressionType(conf.compression))

  rocksDbOptions.setTableFormatConfig(tableFormatConfig)
  rocksDbOptions.setMaxOpenFiles(conf.maxOpenFiles)
  rocksDbOptions.setAllowFAllocate(conf.allowFAllocate)
  rocksDbOptions.setAvoidFlushDuringShutdown(true)
  rocksDbOptions.setMergeOperator(new StringAppendOperator())

  if (conf.boundedMemoryUsage) {
    rocksDbOptions.setWriteBufferManager(writeBufferManager)
  }

  private val dbLogger = createLogger() // for forwarding RocksDB native logs to log4j
  rocksDbOptions.setStatistics(new Statistics())
  private val nativeStats = rocksDbOptions.statistics()

  private val workingDir = createTempDir("workingDir")
  private val fileManager = new RocksDBFileManager(dfsRootDir, createTempDir("fileManager"),
    hadoopConf, conf.compressionCodec, loggingId = loggingId)
  private val byteArrayPair = new ByteArrayPair()
  private val commitLatencyMs = new mutable.HashMap[String, Long]()

  private val acquireLock = new Object

  @volatile private var db: NativeRocksDB = _
  @volatile private var changelogWriter: Option[StateStoreChangelogWriter] = None
  private val enableChangelogCheckpointing: Boolean = conf.enableChangelogCheckpointing
  @volatile protected var loadedVersion: Long = -1L   // -1 = nothing valid is loaded

  // variables to manage checkpoint ID. Once a checkpointing finishes, it needs to return
  // `lastCommittedStateStoreCkptId` as the committed checkpointID, as well as
  // `lastCommitBasedStateStoreCkptId` as the checkpontID of the previous version that is based on.
  // `loadedStateStoreCkptId` is the checkpointID for the current live DB. After the batch finishes
  // and checkpoint finishes, it will turn into `lastCommitBasedStateStoreCkptId`.
  // `sessionStateStoreCkptId` store an ID to be used for future checkpoints. It will be used as
  // `lastCommittedStateStoreCkptId` after the checkpoint is committed. It will be reused until
  // we have to use a new one. We have to update `sessionStateStoreCkptId` if we reload a previous
  // batch version, as we would have to use a new checkpointID for re-committing a version.
  // The reusing is to help debugging but is not required for the algorithm to work.
  protected var lastCommitBasedStateStoreCkptId: Option[String] = None
  protected var lastCommittedStateStoreCkptId: Option[String] = None
  protected var loadedStateStoreCkptId: Option[String] = None
  protected var sessionStateStoreCkptId: Option[String] = None
  protected[sql] val lineageManager: RocksDBLineageManager = new RocksDBLineageManager

  @volatile private var numKeysOnLoadedVersion = 0L
  @volatile private var numKeysOnWritingVersion = 0L

  @volatile private var numInternalKeysOnLoadedVersion = 0L
  @volatile private var numInternalKeysOnWritingVersion = 0L

  @volatile private var fileManagerMetrics = RocksDBFileManagerMetrics.EMPTY_METRICS

  // SPARK-46249 - Keep track of recorded metrics per version which can be used for querying later
  // Updates and access to recordedMetrics are protected by the DB instance lock
  @GuardedBy("acquireLock")
  @volatile private var recordedMetrics: Option[RocksDBMetrics] = None

  @GuardedBy("acquireLock")
  @volatile private var acquiredThreadInfo: AcquiredThreadInfo = _

  // This is accessed and updated only between load and commit
  // which means it is implicitly guarded by acquireLock
  @GuardedBy("acquireLock")
  private val colFamilyNameToInfoMap = new ConcurrentHashMap[String, ColumnFamilyInfo]()

  @GuardedBy("acquireLock")
  private val colFamilyIdToNameMap = new ConcurrentHashMap[Short, String]()

  @GuardedBy("acquireLock")
  private val maxColumnFamilyId: AtomicInteger = new AtomicInteger(-1)

  @GuardedBy("acquireLock")
  private val shouldForceSnapshot: AtomicBoolean = new AtomicBoolean(false)

  /**
   * Check whether the column family name is for internal column families.
   *
   * @param cfName - column family name
   * @return - true if the column family is for internal use, false otherwise
   */
  private def checkInternalColumnFamilies(cfName: String): Boolean = cfName.charAt(0) == '_'

  private def getColumnFamilyInfo(cfName: String): ColumnFamilyInfo = {
    colFamilyNameToInfoMap.get(cfName)
  }

  /**
   * Create RocksDB column family, if not created already
   */
  def createColFamilyIfAbsent(colFamilyName: String, isInternal: Boolean): Short = {
    if (!checkColFamilyExists(colFamilyName)) {
      val newColumnFamilyId = maxColumnFamilyId.incrementAndGet().toShort
      colFamilyNameToInfoMap.putIfAbsent(colFamilyName,
        ColumnFamilyInfo(newColumnFamilyId, isInternal))
      colFamilyIdToNameMap.putIfAbsent(newColumnFamilyId, colFamilyName)
      shouldForceSnapshot.set(true)
      newColumnFamilyId
    } else {
      colFamilyNameToInfoMap.get(colFamilyName).cfId
    }
  }

  /**
   * Remove RocksDB column family, if exists
   * @return columnFamilyId if it exists, else None
   */
  def removeColFamilyIfExists(colFamilyName: String): Boolean = {
    if (checkColFamilyExists(colFamilyName)) {
      shouldForceSnapshot.set(true)
      val colFamilyInfo = colFamilyNameToInfoMap.get(colFamilyName)
      colFamilyNameToInfoMap.remove(colFamilyName)
      colFamilyIdToNameMap.remove(colFamilyInfo.cfId)
      true
    } else {
      false
    }
  }

  /**
   * Function to check if the column family exists in the state store instance.
   *
   * @param colFamilyName - name of the column family
   * @return - true if the column family exists, false otherwise
   */
  def checkColFamilyExists(colFamilyName: String): Boolean = {
    colFamilyNameToInfoMap.containsKey(colFamilyName)
  }

  // This method sets the internal column family metadata to
  // the default values it should be set to on load
  private def setInitialCFInfo(): Unit = {
    colFamilyNameToInfoMap.clear()
    colFamilyIdToNameMap.clear()
    shouldForceSnapshot.set(false)
    maxColumnFamilyId.set(0)
  }

  def getColFamilyCount(isInternal: Boolean): Long = {
    if (isInternal) {
      colFamilyNameToInfoMap.asScala.keys.toSeq.count(checkInternalColumnFamilies)
    } else {
      colFamilyNameToInfoMap.asScala.keys.toSeq.count(!checkInternalColumnFamilies(_))
    }
  }

  // Mapping of local SST files to DFS files for file reuse.
  // This mapping should only be updated using the Task thread - at version load and commit time.
  // If same mapping instance is updated from different threads,
  // it will result in undefined behavior (and most likely incorrect mapping state).
  @GuardedBy("acquireLock")
  private val rocksDBFileMapping: RocksDBFileMapping = new RocksDBFileMapping()

  // We send snapshots that needs to be uploaded by the maintenance thread to this queue
  private val snapshotsToUploadQueue = new ConcurrentLinkedQueue[RocksDBSnapshot]()

  /**
   * Read the lineage from the changelog files. It first get the changelog reader
   * of the correct changelog version and then read the lineage information from the file.
   * The changelog file is named as version_stateStoreCkptId.changelog
   * @param version version of the changelog file, used to load changelog file.
   * @param stateStoreCkptId uniqueId of the changelog file, used to load changelog file.
   * @return the lineage stored in the changelog file
   */
  private def getLineageFromChangelogFile(
      version: Long,
      stateStoreCkptId: Option[String]): Array[LineageItem] = {
    var changelogReader: StateStoreChangelogReader = null
    var currLineage: Array[LineageItem] = Array.empty
    try {
      changelogReader = fileManager.getChangelogReader(version, stateStoreCkptId)
      currLineage = changelogReader.lineage
      logInfo(log"Loading lineage: " +
        log"${MDC(LogKeys.LINEAGE, lineageManager)} from " +
        log"changelog version: ${MDC(LogKeys.VERSION_NUM, version)} " +
        log"uniqueId: ${MDC(LogKeys.UUID, stateStoreCkptId.getOrElse(""))}.")
    } finally {
      if (changelogReader != null) {
        changelogReader.closeIfNeeded()
      }
    }
    currLineage
  }


  /**
   * Load the given version of data in a native RocksDB instance.
   * Note that this will copy all the necessary file from DFS to local disk as needed,
   * and possibly restart the native RocksDB instance.
   */
  private def loadWithCheckpointId(
      version: Long,
      stateStoreCkptId: Option[String],
      readOnly: Boolean = false): RocksDB = {
    // An array contains lineage information from [snapShotVersion, version]
    // (inclusive in both ends)
    var currVersionLineage: Array[LineageItem] = lineageManager.getLineageForCurrVersion()
    try {
      if (loadedVersion != version || (loadedStateStoreCkptId.isEmpty ||
          stateStoreCkptId.get != loadedStateStoreCkptId.get)) {
        closeDB(ignoreException = false)

        val (latestSnapshotVersion, latestSnapshotUniqueId) = {
          // Special handling when version is 0.
          // When loading the very first version (0), stateStoreCkptId does not need to be defined
          // because there won't be 0.changelog / 0.zip file created in RocksDB under v2.
          if (version == 0) {
            assert(stateStoreCkptId.isEmpty,
              "stateStoreCkptId should be empty when version is zero")
            (0L, None)
          // When there is a snapshot file, it is the ground truth, we can skip
          // reconstructing the lineage from changelog file.
          } else if (fileManager.existsSnapshotFile(version, stateStoreCkptId)) {
            currVersionLineage = Array(LineageItem(version, stateStoreCkptId.get))
            (version, stateStoreCkptId)
          } else {
            currVersionLineage = getLineageFromChangelogFile(version, stateStoreCkptId) :+
              LineageItem(version, stateStoreCkptId.get)
            currVersionLineage = currVersionLineage.sortBy(_.version)

            val latestSnapshotVersionsAndUniqueId =
              fileManager.getLatestSnapshotVersionAndUniqueIdFromLineage(currVersionLineage)
            latestSnapshotVersionsAndUniqueId match {
              case Some(pair) => (pair._1, Option(pair._2))
              case None if currVersionLineage.head.version == 1L =>
                logDebug(log"Cannot find latest snapshot based on lineage but first version " +
                  log"is 1, use 0 as default. Lineage: ${MDC(LogKeys.LINEAGE, lineageManager)}")
                (0L, None)
              case _ =>
                throw QueryExecutionErrors.cannotFindBaseSnapshotCheckpoint(
                  printLineageItems(currVersionLineage))
            }
          }
        }

        logInfo(log"Loaded latestSnapshotVersion: ${
          MDC(LogKeys.SNAPSHOT_VERSION, latestSnapshotVersion)}, latestSnapshotUniqueId: ${
          MDC(LogKeys.UUID, latestSnapshotUniqueId)}")

        val metadata = fileManager.loadCheckpointFromDfs(latestSnapshotVersion,
          workingDir, rocksDBFileMapping, latestSnapshotUniqueId)

        loadedVersion = latestSnapshotVersion

        // reset the last snapshot version to the latest available snapshot version
        lastSnapshotVersion = latestSnapshotVersion
        lineageManager.resetLineage(currVersionLineage)

        // Initialize maxVersion upon successful load from DFS
        fileManager.setMaxSeenVersion(version)

        openLocalRocksDB(metadata)

        if (loadedVersion != version) {
          val versionsAndUniqueIds = currVersionLineage.collect {
              case i if i.version > loadedVersion && i.version <= version =>
                (i.version, Option(i.checkpointUniqueId))
            }
          replayChangelog(versionsAndUniqueIds)
          loadedVersion = version
          lineageManager.resetLineage(currVersionLineage)
        }
        // After changelog replay the numKeysOnWritingVersion will be updated to
        // the correct number of keys in the loaded version.
        numKeysOnLoadedVersion = numKeysOnWritingVersion
        fileManagerMetrics = fileManager.latestLoadCheckpointMetrics
      }

      lastCommitBasedStateStoreCkptId = None
      loadedStateStoreCkptId = stateStoreCkptId
      sessionStateStoreCkptId = Some(java.util.UUID.randomUUID.toString)
      lastCommittedStateStoreCkptId = None

      if (conf.resetStatsOnLoad) {
        nativeStats.reset
      }

      logInfo(log"Loaded ${MDC(LogKeys.VERSION_NUM, version)} " +
        log"with uniqueId ${MDC(LogKeys.UUID, stateStoreCkptId)}")
    } catch {
      case t: Throwable =>
        loadedVersion = -1  // invalidate loaded data
        lastCommitBasedStateStoreCkptId = None
        lastCommittedStateStoreCkptId = None
        loadedStateStoreCkptId = None
        sessionStateStoreCkptId = None
        lineageManager.clear()
        throw t
    }
    if (enableChangelogCheckpointing && !readOnly) {
      // Make sure we don't leak resource.
      changelogWriter.foreach(_.abort())
      // Initialize the changelog writer with lineage info
      // The lineage stored in changelog files should normally start with
      // the version of a snapshot, except for the first few versions.
      // Because they are solely loaded from changelog file.
      // (e.g. with default minDeltasForSnapshot, there is only 1_uuid1.changelog, no 1_uuid1.zip)
      // It should end with exactly one version before the change log's version.
      changelogWriter = Some(fileManager.getChangeLogWriter(
        version + 1,
        useColumnFamilies,
        sessionStateStoreCkptId,
        Some(currVersionLineage)))
    }
    this
  }

  private def loadWithoutCheckpointId(
      version: Long,
      readOnly: Boolean = false): RocksDB = {
    try {
      if (loadedVersion != version) {
        closeDB(ignoreException = false)
        val latestSnapshotVersion = fileManager.getLatestSnapshotVersion(version)
        val metadata = fileManager.loadCheckpointFromDfs(
          latestSnapshotVersion,
          workingDir,
          rocksDBFileMapping)

        loadedVersion = latestSnapshotVersion

        // reset the last snapshot version to the latest available snapshot version
        lastSnapshotVersion = latestSnapshotVersion

        // Initialize maxVersion upon successful load from DFS
        fileManager.setMaxSeenVersion(version)

        openLocalRocksDB(metadata)

        if (loadedVersion != version) {
          val versionsAndUniqueIds: Array[(Long, Option[String])] =
            (loadedVersion + 1 to version).map((_, None)).toArray
          replayChangelog(versionsAndUniqueIds)
          loadedVersion = version
        }
        // After changelog replay the numKeysOnWritingVersion will be updated to
        // the correct number of keys in the loaded version.
        numKeysOnLoadedVersion = numKeysOnWritingVersion
        fileManagerMetrics = fileManager.latestLoadCheckpointMetrics
      }
      if (conf.resetStatsOnLoad) {
        nativeStats.reset
      }
      logInfo(log"Loaded ${MDC(LogKeys.VERSION_NUM, version)}")
    } catch {
      case t: Throwable =>
        loadedVersion = -1  // invalidate loaded data
        throw t
    }
    if (enableChangelogCheckpointing && !readOnly) {
      // Make sure we don't leak resource.
      changelogWriter.foreach(_.abort())
      changelogWriter = Some(fileManager.getChangeLogWriter(version + 1, useColumnFamilies))
    }
    this
  }

  /**
   * Initialize key metrics based on the metadata loaded from DFS and open local RocksDB.
   */
  private def openLocalRocksDB(metadata: RocksDBCheckpointMetadata): Unit = {
    setInitialCFInfo()
    metadata.columnFamilyMapping.foreach { mapping =>
      mapping.foreach { case (colFamilyName, colFamilyInfo) =>
        colFamilyNameToInfoMap.putIfAbsent(colFamilyName, colFamilyInfo)
        colFamilyIdToNameMap.putIfAbsent(colFamilyInfo.cfId, colFamilyName)
      }
    }

    metadata.maxColumnFamilyId.foreach { maxId =>
      maxColumnFamilyId.set(maxId)
    }
    openDB()
    numKeysOnWritingVersion = if (!conf.trackTotalNumberOfRows) {
      // we don't track the total number of rows - discard the number being track
      -1L
    } else if (metadata.numKeys < 0) {
      // we track the total number of rows, but the snapshot doesn't have tracking number
      // need to count keys now
      countKeys()
    } else {
      metadata.numKeys
    }
  }

  def load(
      version: Long,
      stateStoreCkptId: Option[String] = None,
      readOnly: Boolean = false): RocksDB = {
    assert(version >= 0)
    acquire(LoadStore)
    recordedMetrics = None
    logInfo(log"Loading ${MDC(LogKeys.VERSION_NUM, version)} with stateStoreCkptId: ${
      MDC(LogKeys.UUID, stateStoreCkptId.getOrElse(""))}")
    if (stateStoreCkptId.isDefined || enableStateStoreCheckpointIds && version == 0) {
      loadWithCheckpointId(version, stateStoreCkptId, readOnly)
    } else {
      loadWithoutCheckpointId(version, readOnly)
    }
    this
  }

  /**
   * Load from the start snapshot version and apply all the changelog records to reach the
   * end version. Note that this will copy all the necessary files from DFS to local disk as needed,
   * and possibly restart the native RocksDB instance.
   *
   * @param snapshotVersion version of the snapshot to start with
   * @param endVersion end version
   * @return A RocksDB instance loaded with the state endVersion replayed from snapshotVersion.
   *         Note that the instance will be read-only since this method is only used in State Data
   *         Source.
   */
  def loadFromSnapshot(snapshotVersion: Long, endVersion: Long): RocksDB = {
    assert(snapshotVersion >= 0 && endVersion >= snapshotVersion)
    acquire(LoadStore)
    recordedMetrics = None
    logInfo(
      log"Loading snapshot at version ${MDC(LogKeys.VERSION_NUM, snapshotVersion)} and apply " +
      log"changelog files to version ${MDC(LogKeys.VERSION_NUM, endVersion)}.")
    try {
      replayFromCheckpoint(snapshotVersion, endVersion)

      logInfo(
        log"Loaded snapshot at version ${MDC(LogKeys.VERSION_NUM, snapshotVersion)} and apply " +
        log"changelog files to version ${MDC(LogKeys.VERSION_NUM, endVersion)}.")
    } catch {
      case t: Throwable =>
        loadedVersion = -1  // invalidate loaded data
        throw t
    }
    this
  }

  /**
   * Load from the start checkpoint version and apply all the changelog records to reach the
   * end version.
   * If the start version does not exist, it will throw an exception.
   *
   * @param snapshotVersion start checkpoint version
   * @param endVersion end version
   */
  private def replayFromCheckpoint(snapshotVersion: Long, endVersion: Long): Any = {
    closeDB()
    val metadata = fileManager.loadCheckpointFromDfs(snapshotVersion,
      workingDir, rocksDBFileMapping)
    loadedVersion = snapshotVersion
    lastSnapshotVersion = snapshotVersion
    openDB()

    numKeysOnWritingVersion = if (!conf.trackTotalNumberOfRows) {
      // we don't track the total number of rows - discard the number being track
      -1L
    } else if (metadata.numKeys < 0) {
      // we track the total number of rows, but the snapshot doesn't have tracking number
      // need to count keys now
      countKeys()
    } else {
      metadata.numKeys
    }
    if (loadedVersion != endVersion) {
      val versionsAndUniqueIds: Array[(Long, Option[String])] =
        (loadedVersion + 1 to endVersion).map((_, None)).toArray
      replayChangelog(versionsAndUniqueIds)
      loadedVersion = endVersion
    }
    // After changelog replay the numKeysOnWritingVersion will be updated to
    // the correct number of keys in the loaded version.
    numKeysOnLoadedVersion = numKeysOnWritingVersion
    fileManagerMetrics = fileManager.latestLoadCheckpointMetrics

    if (conf.resetStatsOnLoad) {
      nativeStats.reset
    }
  }

  /**
   * Replay change log from the loaded version to the target version.
   */
  private def replayChangelog(versionsAndUniqueIds: Array[(Long, Option[String])]): Unit = {
    assert(!versionsAndUniqueIds.isEmpty && versionsAndUniqueIds.head._1 == loadedVersion + 1,
      s"Replay changelog should start from one version after loadedVersion: $loadedVersion," +
        s" but it is not."
    )

    logInfo(log"Replaying changelog from version " +
      log"${MDC(LogKeys.LOADED_VERSION, loadedVersion)} -> " +
      log"${MDC(LogKeys.END_VERSION, versionsAndUniqueIds.lastOption.map(_._1))}")

    versionsAndUniqueIds.foreach { case (v, uniqueId) =>
      logInfo(log"replaying changelog from version ${MDC(LogKeys.VERSION_NUM, v)} with " +
        log"unique Id: ${MDC(LogKeys.UUID, uniqueId)}")

      var changelogReader: StateStoreChangelogReader = null
      try {
        changelogReader = fileManager.getChangelogReader(v, uniqueId)

        if (useColumnFamilies) {
          changelogReader.foreach { case (recordType, key, value) =>
            val cfId = Platform.getShort(key, Platform.BYTE_ARRAY_OFFSET)
            val cfName = colFamilyIdToNameMap.get(cfId)
            recordType match {
              case RecordType.PUT_RECORD =>
                put(key, value, cfName)

              case RecordType.DELETE_RECORD =>
                remove(key, cfName)

              case RecordType.MERGE_RECORD =>
                merge(key, value, cfName)
            }
          }
        } else {
          changelogReader.foreach { case (recordType, key, value) =>
            recordType match {
              case RecordType.PUT_RECORD =>
                put(key, value)

              case RecordType.DELETE_RECORD =>
                remove(key)

              case RecordType.MERGE_RECORD =>
                merge(key, value)
            }
          }
        }
      } finally {
        if (changelogReader != null) changelogReader.closeIfNeeded()
      }
    }
  }

  /**
   * Get the value for the given key if present, or null.
   * @note This will return the last written value even if it was uncommitted.
   */
  def get(
      key: Array[Byte],
      cfName: String = StateStore.DEFAULT_COL_FAMILY_NAME): Array[Byte] = {
    if (useColumnFamilies) {
      val cfInfo = getColumnFamilyInfo(cfName)
      Platform.putShort(key, Platform.BYTE_ARRAY_OFFSET, cfInfo.cfId)
    }

    db.get(readOptions, key)
  }

  /**
   * Put the given value for the given key.
   * @note This update is not committed to disk until commit() is called.
   */
  def put(
      key: Array[Byte],
      value: Array[Byte],
      cfName: String = StateStore.DEFAULT_COL_FAMILY_NAME): Unit = {
    if (useColumnFamilies) {
      val cfInfo = getColumnFamilyInfo(cfName)
      Platform.putShort(key, Platform.BYTE_ARRAY_OFFSET, cfInfo.cfId)
    }

    if (conf.trackTotalNumberOfRows) {
      val oldValue = db.get(readOptions, key)
      if (oldValue == null) {
        numKeysOnWritingVersion += 1
      }
    }

    db.put(writeOptions, key, value)
    changelogWriter.foreach(_.put(key, value))
  }

  /**
   * Merge the given value for the given key. This is equivalent to the Atomic
   * Read-Modify-Write operation in RocksDB, known as the "Merge" operation. The
   * modification is appending the provided value to current list of values for
   * the given key.
   *
   * @note This operation requires that the encoder used can decode multiple values for
   * a key from the values byte array.
   *
   * @note This update is not committed to disk until commit() is called.
   */
  def merge(
      key: Array[Byte],
      value: Array[Byte],
      cfName: String = StateStore.DEFAULT_COL_FAMILY_NAME): Unit = {
    if (useColumnFamilies) {
      val cfInfo = getColumnFamilyInfo(cfName)
      Platform.putShort(key, Platform.BYTE_ARRAY_OFFSET, cfInfo.cfId)
    }

    if (conf.trackTotalNumberOfRows) {
      val oldValue = db.get(readOptions, key)
      if (oldValue == null) {
        numKeysOnWritingVersion += 1
      }
    }
    db.merge(writeOptions, key, value)

    changelogWriter.foreach(_.merge(key, value))
  }

  /**
   * Remove the key if present.
   * @note This update is not committed to disk until commit() is called.
   */
  def remove(key: Array[Byte], cfName: String = StateStore.DEFAULT_COL_FAMILY_NAME): Unit = {
    if (useColumnFamilies) {
      val cfInfo = getColumnFamilyInfo(cfName)
      Platform.putShort(key, Platform.BYTE_ARRAY_OFFSET, cfInfo.cfId)
    }

    if (conf.trackTotalNumberOfRows) {
      val value = db.get(readOptions, key)
      if (value != null) {
        numKeysOnWritingVersion -= 1
      }
    }
    db.delete(writeOptions, key)
    changelogWriter.foreach(_.delete(key))
  }

  /**
   * Get an iterator of all committed and uncommitted key-value pairs.
   */
  def iterator(): Iterator[ByteArrayPair] = {
    val iter = db.newIterator()
    logInfo(log"Getting iterator from version ${MDC(LogKeys.LOADED_VERSION, loadedVersion)}")
    iter.seekToFirst()

    // Attempt to close this iterator if there is a task failure, or a task interruption.
    // This is a hack because it assumes that the RocksDB is running inside a task.
    Option(TaskContext.get()).foreach { tc =>
      tc.addTaskCompletionListener[Unit] { _ => iter.close() }
    }

    new NextIterator[ByteArrayPair] {
      override protected def getNext(): ByteArrayPair = {
        if (iter.isValid) {
          byteArrayPair.set(iter.key, iter.value)
          iter.next()
          byteArrayPair
        } else {
          finished = true
          iter.close()
          null
        }
      }
      override protected def close(): Unit = { iter.close() }
    }
  }

  private def countKeys(): Long = {
    val iter = db.newIterator()

    try {
      logInfo(log"Counting keys - getting iterator from version " +
        log"${MDC(LogKeys.LOADED_VERSION, loadedVersion)}")

      iter.seekToFirst()

      var keys = 0L
      while (iter.isValid) {
        keys += 1
        iter.next()
      }

      keys
    } finally {
      iter.close()
    }
  }

  def prefixScan(prefix: Array[Byte]): Iterator[ByteArrayPair] = {
    val iter = db.newIterator()
    iter.seek(prefix)

    // Attempt to close this iterator if there is a task failure, or a task interruption.
    Option(TaskContext.get()).foreach { tc =>
      tc.addTaskCompletionListener[Unit] { _ => iter.close() }
    }

    new NextIterator[ByteArrayPair] {
      override protected def getNext(): ByteArrayPair = {
        if (iter.isValid && iter.key().take(prefix.length).sameElements(prefix)) {
          byteArrayPair.set(iter.key, iter.value)
          iter.next()
          byteArrayPair
        } else {
          finished = true
          iter.close()
          null
        }
      }

      override protected def close(): Unit = { iter.close() }
    }
  }

  def prefixScan(cfName: String): Iterator[ByteArrayPair] = {
    assert(useColumnFamilies == true)
    val cfBytes = new Array[Byte](StateStore.VIRTUAL_COL_FAMILY_PREFIX_BYTES)
    val cfInfo = getColumnFamilyInfo(cfName)
    Platform.putShort(cfBytes, Platform.BYTE_ARRAY_OFFSET, cfInfo.cfId)
    prefixScan(cfBytes)
  }

  /**
   * Commit all the updates made as a version to DFS. The steps it needs to do to commits are:
   * - Flush all changes to disk
   * - Create a RocksDB checkpoint in a new local dir
   * - Sync the checkpoint dir files to DFS
   */
  def commit(): Long = {
    val newVersion = loadedVersion + 1
    try {
      logInfo(log"Flushing updates for ${MDC(LogKeys.VERSION_NUM, newVersion)}")

      var snapshot: Option[RocksDBSnapshot] = None
      if (shouldCreateSnapshot() || shouldForceSnapshot.get()) {
<<<<<<< HEAD
        // Need to flush the change to disk before creating a checkpoint
        // because rocksdb wal is disabled.
        logInfo(log"Flushing updates for ${MDC(LogKeys.VERSION_NUM, newVersion)}")
        flushTimeMs = timeTakenMs {
          db.flush(flushOptions)
        }

        if (conf.compactOnCommit) {
          logInfo("Compacting")
          compactTimeMs = timeTakenMs {
            db.compactRange()
          }
        }

        checkpointTimeMs = timeTakenMs {
          val checkpointDir = createTempDir("checkpoint")
          logInfo(log"Creating checkpoint for ${MDC(LogKeys.VERSION_NUM, newVersion)} " +
            log"in ${MDC(LogKeys.PATH, checkpointDir)}")
          // Make sure the directory does not exist. Native RocksDB fails if the directory to
          // checkpoint exists.
          Utils.deleteRecursively(checkpointDir)
          // We no longer pause background operation before creating a RocksDB checkpoint because
          // it is unnecessary. The captured snapshot will still be consistent with ongoing
          // background operations.
          val cp = Checkpoint.create(db)
          cp.createCheckpoint(checkpointDir.toString)
          // if changelog checkpointing is disabled, the snapshot is uploaded synchronously
          // inside the uploadSnapshot() called below.
          // If changelog checkpointing is enabled, snapshot will be uploaded asynchronously
          // during state store maintenance.
          snapshot = Some(createSnapshot(
            checkpointDir,
            newVersion,
            colFamilyNameToInfoMap.asScala.toMap,
            maxColumnFamilyId.get().toShort,
            sessionStateStoreCkptId))
          lastSnapshotVersion = newVersion
        }
=======
        val (newSnapshot, snapshotLatency) = createSnapshot(newVersion, sessionStateStoreCkptId)
        snapshot = newSnapshot
        commitLatencyMs ++= snapshotLatency
>>>>>>> 783b3e35
      }

      logInfo(log"Syncing checkpoint for ${MDC(LogKeys.VERSION_NUM, newVersion)} to DFS")
      val fileSyncTimeMs = timeTakenMs {
        if (enableChangelogCheckpointing) {
          // If we have changed the columnFamilyId mapping, we have set a new
          // snapshot and need to upload this to the DFS even if changelog checkpointing
          // is enabled.
          var isUploaded = false
          if (shouldForceSnapshot.get()) {
            assert(snapshot.isDefined)
            uploadSnapshot(snapshot.get)
            isUploaded = true
            shouldForceSnapshot.set(false)
          }

          // ensure that changelog files are always written
          try {
            assert(changelogWriter.isDefined)
            changelogWriter.foreach(_.commit())
            if (!isUploaded) {
              snapshot.foreach(snapshotsToUploadQueue.offer)
            }
          } finally {
            changelogWriter = None
          }
        } else {
          assert(changelogWriter.isEmpty)
          assert(snapshot.isDefined)
          uploadSnapshot(snapshot.get)
        }
      }

      if (enableStateStoreCheckpointIds) {
        lastCommitBasedStateStoreCkptId = loadedStateStoreCkptId
        lastCommittedStateStoreCkptId = sessionStateStoreCkptId
        loadedStateStoreCkptId = sessionStateStoreCkptId
        lineageManager.appendLineageItem(LineageItem(newVersion, sessionStateStoreCkptId.get))
        logInfo(log"Update checkpoint IDs and lineage: ${MDC(
          LogKeys.LOADED_CHECKPOINT_ID, loadedStateStoreCkptId)}," +
          log" ${MDC(LogKeys.LAST_COMMITTED_CHECKPOINT_ID, lastCommittedStateStoreCkptId)}," +
          log" ${MDC(LogKeys.LAST_COMMIT_BASED_CHECKPOINT_ID, lastCommitBasedStateStoreCkptId)}," +
          log" ${MDC(LogKeys.LINEAGE, lineageManager)}")
      }

      // Set maxVersion when checkpoint files are synced to DFS successfully
      // We need to handle this explicitly in RocksDB as we could use different
      // changeLogWriter instances in fileManager instance when committing
      fileManager.setMaxSeenVersion(newVersion)

      numKeysOnLoadedVersion = numKeysOnWritingVersion
      loadedVersion = newVersion
      commitLatencyMs ++= Map(
        "fileSync" -> fileSyncTimeMs
      )
      recordedMetrics = Some(metrics)
      logInfo(log"Committed ${MDC(LogKeys.VERSION_NUM, newVersion)}, " +
        log"stats = ${MDC(LogKeys.METRICS_JSON, recordedMetrics.get.json)}")
      loadedVersion
    } catch {
      case t: Throwable =>
        loadedVersion = -1  // invalidate loaded version
        throw t
    } finally {
      // reset resources as either 1) we already pushed the changes and it has been committed or
      // 2) commit has failed and the current version is "invalidated".
      release(LoadStore)
    }
  }

  private def shouldCreateSnapshot(): Boolean = {
    if (enableChangelogCheckpointing) {
      assert(changelogWriter.isDefined)
      val newVersion = loadedVersion + 1
      newVersion - lastSnapshotVersion >= conf.minDeltasForSnapshot
    } else true
  }

  private def createSnapshot(
      version: Long,
      checkpointUniqueId: Option[String]): (Option[RocksDBSnapshot], Map[String, Long]) = {
    // Need to flush the change to disk before creating a checkpoint
    // because rocksdb wal is disabled.
    logInfo(log"Flushing updates for ${MDC(LogKeys.VERSION_NUM, version)}")
    val flushTimeMs = timeTakenMs {
      db.flush(flushOptions)
    }
    val compactTimeMs = if (conf.compactOnCommit) {
      logInfo(log"Compacting")
      timeTakenMs { db.compactRange() }
    } else 0L

    var snapshot: Option[RocksDBSnapshot] = None

    val checkpointTimeMs = timeTakenMs {
      val checkpointDir = createTempDir("checkpoint")
      logInfo(log"Creating checkpoint for ${MDC(LogKeys.VERSION_NUM, version)} in " +
        log"${MDC(LogKeys.CHECKPOINT_PATH, checkpointDir)}")
      // Make sure the directory does not exist. Native RocksDB fails if the directory to
      // checkpoint exists.
      Utils.deleteRecursively(checkpointDir)
      // We no longer pause background operation before creating a RocksDB checkpoint because
      // it is unnecessary. The captured snapshot will still be consistent with ongoing
      // background operations.
      val cp = Checkpoint.create(db)
      cp.createCheckpoint(checkpointDir.toString)

      val (dfsFileSuffix, immutableFileMapping) = rocksDBFileMapping.createSnapshotFileMapping(
        fileManager, checkpointDir, version)
      val newSnapshot = Some(RocksDBSnapshot(
        checkpointDir,
        version,
        numKeysOnWritingVersion,
        colFamilyNameToIdMap.asScala.toMap,
        maxColumnFamilyId.get().toShort,
        dfsFileSuffix,
        immutableFileMapping,
        checkpointUniqueId))

        snapshot = newSnapshot
        lastSnapshotVersion = version
      }

    (snapshot,
      Map(
        "flush" -> flushTimeMs,
        "compact" -> compactTimeMs,
        "checkpoint" -> checkpointTimeMs
      )
    )
  }

  private[sql] def uploadSnapshot(snapshot: RocksDBSnapshot): Unit = {
    fileManagerMetrics = uploadSnapshot(
      snapshot,
      fileManager,
      rocksDBFileMapping.snapshotsPendingUpload,
      loggingId
    )
  }

  /**
   * Drop uncommitted changes, and roll back to previous version.
   */
  def rollback(): Unit = {
    acquire(RollbackStore)
    try {
      numKeysOnWritingVersion = numKeysOnLoadedVersion
      loadedVersion = -1L
      lastCommitBasedStateStoreCkptId = None
      lastCommittedStateStoreCkptId = None
      loadedStateStoreCkptId = None
      sessionStateStoreCkptId = None
      lineageManager.clear()
      changelogWriter.foreach(_.abort())
      // Make sure changelogWriter gets recreated next time.
      changelogWriter = None
      logInfo(log"Rolled back to ${MDC(LogKeys.VERSION_NUM, loadedVersion)}")
    } finally {
      release(RollbackStore)
    }
  }

  def doMaintenance(): Unit = {
    if (enableChangelogCheckpointing) {

      var mostRecentSnapshot: Option[RocksDBSnapshot] = None
      var snapshot = snapshotsToUploadQueue.poll()

      // We only want to upload the most recent snapshot and skip the previous ones.
      while (snapshot != null) {
        logDebug(s"RocksDB Maintenance - polled snapshot ${snapshot.version}")
        mostRecentSnapshot.foreach(_.close())
        mostRecentSnapshot = Some(snapshot)
        snapshot = snapshotsToUploadQueue.poll()
      }

      if (mostRecentSnapshot.isDefined) {
        uploadSnapshot(mostRecentSnapshot.get)
      }
    }
    val cleanupTime = timeTakenMs {
      fileManager.deleteOldVersions(
        numVersionsToRetain = conf.minVersionsToRetain,
        minVersionsToDelete = conf.minVersionsToDelete)
    }
    logInfo(log"Cleaned old data, time taken: ${MDC(LogKeys.TIME_UNITS, cleanupTime)} ms")
  }

  /** Release all resources */
  def close(): Unit = {
    // Acquire DB instance lock and release at the end to allow for synchronized access
    acquire(CloseStore)
    try {
      closeDB()

      readOptions.close()
      writeOptions.close()
      flushOptions.close()
      rocksDbOptions.close()
      dbLogger.close()

      var snapshot = snapshotsToUploadQueue.poll()
      while (snapshot != null) {
        snapshot.close()
        snapshot = snapshotsToUploadQueue.poll()
      }

      silentDeleteRecursively(localRootDir, "closing RocksDB")
    } catch {
      case e: Exception =>
        logWarning("Error closing RocksDB", e)
    } finally {
      release(CloseStore)
    }
  }

  /** Get the latest version available in the DFS */
  def getLatestVersion(): Long = fileManager.getLatestVersion()

  /** Get the write buffer manager and cache */
  def getWriteBufferManagerAndCache(): (WriteBufferManager, Cache) = (writeBufferManager, lruCache)

  /**
   * Called by RocksDBStateStoreProvider to retrieve the checkpoint information to be
   * passed back to the stateful operator. It will return the information for the latest
   * state store checkpointing.
   */
  def getLatestCheckpointInfo(partitionId: Int): StateStoreCheckpointInfo = {
    StateStoreCheckpointInfo(
      partitionId,
      loadedVersion,
      lastCommittedStateStoreCkptId,
      lastCommitBasedStateStoreCkptId)
  }

  /** Get current instantaneous statistics */
  private def metrics: RocksDBMetrics = {
    import HistogramType._
    val totalSSTFilesBytes = getDBProperty("rocksdb.total-sst-files-size")
    val readerMemUsage = getDBProperty("rocksdb.estimate-table-readers-mem")
    val memTableMemUsage = getDBProperty("rocksdb.size-all-mem-tables")
    val blockCacheUsage = getDBProperty("rocksdb.block-cache-usage")
    val pinnedBlocksMemUsage = getDBProperty("rocksdb.block-cache-pinned-usage")
    val nativeOpsHistograms = Seq(
      "get" -> DB_GET,
      "put" -> DB_WRITE,
      "compaction" -> COMPACTION_TIME
    ).toMap
    val nativeOpsLatencyMicros = nativeOpsHistograms.transform { (_, typ) =>
      RocksDBNativeHistogram(nativeStats.getHistogramData(typ))
    }
    val nativeOpsMetricTickers = Seq(
      /** Number of cache misses that required reading from local disk */
      "readBlockCacheMissCount" -> BLOCK_CACHE_MISS,
      /** Number of cache hits that read data from RocksDB block cache avoiding local disk read */
      "readBlockCacheHitCount" -> BLOCK_CACHE_HIT,
      /** Number of uncompressed bytes read (from memtables/cache/sst) from DB::Get() */
      "totalBytesRead" -> BYTES_READ,
      /** Number of uncompressed bytes issued by DB::{Put(), Delete(), Merge(), Write()} */
      "totalBytesWritten" -> BYTES_WRITTEN,
      /** The number of uncompressed bytes read from an iterator. */
      "totalBytesReadThroughIterator" -> ITER_BYTES_READ,
      /** Duration of writer requiring to wait for compaction or flush to finish. */
      "writerStallDuration" -> STALL_MICROS,
      /** Number of bytes read during compaction */
      "totalBytesReadByCompaction" -> COMPACT_READ_BYTES,
      /** Number of bytes written during compaction */
      "totalBytesWrittenByCompaction" -> COMPACT_WRITE_BYTES,
      /** Number of bytes written during flush */
      "totalBytesWrittenByFlush" -> FLUSH_WRITE_BYTES
    ).toMap
    val nativeOpsMetrics = nativeOpsMetricTickers.transform { (_, typ) =>
      nativeStats.getTickerCount(typ)
    }

    // if bounded memory usage is enabled, we share the block cache across all state providers
    // running on the same node and account the usage to this single cache. In this case, its not
    // possible to provide partition level or query level memory usage.
    val memoryUsage = if (conf.boundedMemoryUsage) {
      0L
    } else {
      readerMemUsage + memTableMemUsage + blockCacheUsage
    }

    RocksDBMetrics(
      numKeysOnLoadedVersion,
      numKeysOnWritingVersion,
      memoryUsage,
      pinnedBlocksMemUsage,
      totalSSTFilesBytes,
      nativeOpsLatencyMicros,
      commitLatencyMs,
      bytesCopied = fileManagerMetrics.bytesCopied,
      filesCopied = fileManagerMetrics.filesCopied,
      filesReused = fileManagerMetrics.filesReused,
      zipFileBytesUncompressed = fileManagerMetrics.zipFileBytesUncompressed,
      nativeOpsMetrics = nativeOpsMetrics)
  }

  /**
   * Function to return RocksDB metrics if the recorded metrics are available and the operator
   * has reached the commit stage for this state store instance and version. If not, we return None
   * @return - Return RocksDBMetrics if available and None otherwise
   */
  def metricsOpt: Option[RocksDBMetrics] = {
    var rocksDBMetricsOpt: Option[RocksDBMetrics] = None
    acquire(ReportStoreMetrics)
    try {
      rocksDBMetricsOpt = recordedMetrics
    } catch {
      case ex: Exception =>
        logInfo(log"Failed to acquire metrics with exception=${MDC(LogKeys.ERROR, ex)}")
    } finally {
      release(ReportStoreMetrics)
    }
    rocksDBMetricsOpt
  }

<<<<<<< HEAD
  private def createSnapshot(
      checkpointDir: File,
      version: Long,
      columnFamilyMapping: Map[String, ColumnFamilyInfo],
      maxColumnFamilyId: Short,
      uniqueId: Option[String] = None): RocksDBSnapshot = {
    val (dfsFileSuffix, immutableFileMapping) = rocksDBFileMapping.createSnapshotFileMapping(
      fileManager, checkpointDir, version)

    RocksDBSnapshot(checkpointDir, version, numKeysOnWritingVersion,
      numInternalKeysOnWritingVersion, columnFamilyMapping, maxColumnFamilyId,
      dfsFileSuffix, immutableFileMapping, uniqueId)
  }

=======
>>>>>>> 783b3e35
  /**
   * Function to acquire RocksDB instance lock that allows for synchronized access to the state
   * store instance
   *
   * @param opType - operation type requesting the lock
   */
  private def acquire(opType: RocksDBOpType): Unit = acquireLock.synchronized {
    val newAcquiredThreadInfo = AcquiredThreadInfo()
    val waitStartTime = System.nanoTime()
    def timeWaitedMs = {
      val elapsedNanos = System.nanoTime() - waitStartTime
      TimeUnit.MILLISECONDS.convert(elapsedNanos, TimeUnit.NANOSECONDS)
    }
    def isAcquiredByDifferentThread = acquiredThreadInfo != null &&
      acquiredThreadInfo.threadRef.get.isDefined &&
      newAcquiredThreadInfo.threadRef.get.get.getId != acquiredThreadInfo.threadRef.get.get.getId

    while (isAcquiredByDifferentThread && timeWaitedMs < conf.lockAcquireTimeoutMs) {
      acquireLock.wait(10)
    }
    if (isAcquiredByDifferentThread) {
      val stackTraceOutput = acquiredThreadInfo.threadRef.get.get.getStackTrace.mkString("\n")
      throw QueryExecutionErrors.unreleasedThreadError(loggingId, opType.toString,
        newAcquiredThreadInfo.toString(), acquiredThreadInfo.toString(), timeWaitedMs,
        stackTraceOutput)
    } else {
      acquiredThreadInfo = newAcquiredThreadInfo
      // Add a listener to always release the lock when the task (if active) completes
      Option(TaskContext.get()).foreach(_.addTaskCompletionListener[Unit] {
        _ => this.release(StoreTaskCompletionListener, Some(newAcquiredThreadInfo))
      })
      logInfo(log"RocksDB instance was acquired by " +
        log"ownerThread=${MDC(LogKeys.THREAD, acquiredThreadInfo)} " +
        log"for opType=${MDC(LogKeys.OP_TYPE, opType.toString)}")
    }
  }

  /**
   * Function to release RocksDB instance lock that allows for synchronized access to the state
   * store instance. Optionally provide a thread to check against, and release only if provided
   * thread is the one that acquired the lock.
   *
   * @param opType - operation type releasing the lock
   * @param releaseForThreadOpt - optional thread to check against acquired thread
   */
  private def release(
      opType: RocksDBOpType,
      releaseForThreadOpt: Option[AcquiredThreadInfo] = None): Unit = acquireLock.synchronized {
    if (acquiredThreadInfo != null) {
      val release = releaseForThreadOpt match {
        case Some(releaseForThread) if releaseForThread.threadRef.get.isEmpty =>
          logInfo(log"Thread reference is empty when attempting to release for " +
            log"opType=${MDC(LogKeys.OP_TYPE, opType.toString)}, ignoring release. " +
            log"Lock is held by ownerThread=${MDC(LogKeys.THREAD, acquiredThreadInfo)}")
          false
        // NOTE: we compare the entire acquiredThreadInfo object to ensure that we are
        // releasing not only for the right thread but the right task as well. This is
        // inconsistent with the logic for acquire which uses only the thread ID, consider
        // updating this in future.
        case Some(releaseForThread) if acquiredThreadInfo != releaseForThread =>
          logInfo(log"Thread info for " +
            log"releaseThread=${MDC(LogKeys.THREAD, releaseForThreadOpt.get)} " +
            log"does not match the acquired thread when attempting to " +
            log"release for opType=${MDC(LogKeys.OP_TYPE, opType.toString)}, ignoring release. " +
            log"Lock is held by ownerThread=${MDC(LogKeys.THREAD, acquiredThreadInfo)}")
          false
        case _ => true
      }

      if (release) {
        logInfo(log"RocksDB instance was released by " +
          log"releaseThread=${MDC(LogKeys.THREAD, AcquiredThreadInfo())} " +
          log"with ownerThread=${MDC(LogKeys.THREAD, acquiredThreadInfo)} " +
          log"for opType=${MDC(LogKeys.OP_TYPE, opType.toString)}")
        acquiredThreadInfo = null
        acquireLock.notifyAll()
      }
    }
  }

  private def getDBProperty(property: String): Long = db.getProperty(property).toLong

  private def openDB(): Unit = {
    assert(db == null)
    db = NativeRocksDB.open(rocksDbOptions, workingDir.toString)
    logInfo(log"Opened DB with conf ${MDC(LogKeys.CONFIG, conf)}")
  }

  private def closeDB(ignoreException: Boolean = true): Unit = {
    if (db != null) {
      // Cancel and wait until all background work finishes
      db.cancelAllBackgroundWork(true)
      if (ignoreException) {
        // Close the DB instance
        db.close()
      } else {
        // Close the DB instance and throw the exception if any
        db.closeE()
      }
      db = null
    }
  }

  private[state] def getAcquiredThreadInfo(): Option[AcquiredThreadInfo] =
      acquireLock.synchronized {
    Option(acquiredThreadInfo).map(_.copy())
  }

  /** Upload the snapshot to DFS and remove it from snapshots pending */
  private def uploadSnapshot(
      snapshot: RocksDBSnapshot,
      fileManager: RocksDBFileManager,
      snapshotsPendingUpload: Set[RocksDBVersionSnapshotInfo],
      loggingId: String): RocksDBFileManagerMetrics = {
    var fileManagerMetrics: RocksDBFileManagerMetrics = null
    try {
      val uploadTime = timeTakenMs {
<<<<<<< HEAD
        fileManager.saveCheckpointToDfs(snapshot.checkpointDir,
          snapshot.version, snapshot.numKeys, snapshot.numInternalKeys,
          snapshot.fileMapping,
          Some(snapshot.columnFamilyMapping), Some(snapshot.maxColumnFamilyId), snapshot.uniqueId)
=======
        fileManager.saveCheckpointToDfs(
          snapshot.checkpointDir,
          snapshot.version,
          snapshot.numKeys,
          snapshot.fileMapping,
          Some(snapshot.columnFamilyMapping),
          Some(snapshot.maxColumnFamilyId),
          snapshot.uniqueId
        )
>>>>>>> 783b3e35
        fileManagerMetrics = fileManager.latestSaveCheckpointMetrics

        val snapshotInfo = RocksDBVersionSnapshotInfo(snapshot.version, snapshot.dfsFileSuffix)
        // We are only removing the uploaded snapshot info from the pending set,
        // to let the file mapping (i.e. query threads) know that the snapshot (i.e. and its files)
        // have been uploaded to DFS. We don't touch the file mapping here to avoid corrupting it.
        snapshotsPendingUpload.remove(snapshotInfo)
      }
      // This is relative aggressive because that even if the uploading succeeds,
      // it is not necessarily the one written to the commit log. But we can always load lineage
      // from commit log so it is fine.
      lineageManager.resetLineage(lineageManager.getLineageForCurrVersion()
        .filter(i => i.version >= snapshot.version))
      logInfo(log"${MDC(LogKeys.LOG_ID, loggingId)}: " +
        log"Upload snapshot of version ${MDC(LogKeys.VERSION_NUM, snapshot.version)}, " +
        log"with uniqueId: ${MDC(LogKeys.UUID, snapshot.uniqueId)} " +
        log"time taken: ${MDC(LogKeys.TIME_UNITS, uploadTime)} ms. " +
        log"Current lineage: ${MDC(LogKeys.LINEAGE, lineageManager)}")
    } finally {
      snapshot.close()
    }

    fileManagerMetrics
  }

  /** Create a native RocksDB logger that forwards native logs to log4j with correct log levels. */
  private def createLogger(): Logger = {
    val dbLogger = new Logger(rocksDbOptions.infoLogLevel()) {
      override def log(infoLogLevel: InfoLogLevel, logMsg: String) = {
        // Map DB log level to log4j levels
        // Warn is mapped to info because RocksDB warn is too verbose
        // (e.g. dumps non-warning stuff like stats)
        val loggingFunc: ( => LogEntry) => Unit = infoLogLevel match {
          case InfoLogLevel.FATAL_LEVEL | InfoLogLevel.ERROR_LEVEL => logError(_)
          case InfoLogLevel.WARN_LEVEL | InfoLogLevel.INFO_LEVEL => logInfo(_)
          case InfoLogLevel.DEBUG_LEVEL => logDebug(_)
          case _ => logTrace(_)
        }
        loggingFunc(log"[NativeRocksDB-${MDC(LogKeys.ROCKS_DB_LOG_LEVEL, infoLogLevel.getValue)}]" +
          log" ${MDC(LogKeys.ROCKS_DB_LOG_MESSAGE, logMsg)}")
      }
    }

    var dbLogLevel = InfoLogLevel.ERROR_LEVEL
    if (log.isWarnEnabled) dbLogLevel = InfoLogLevel.WARN_LEVEL
    if (log.isInfoEnabled) dbLogLevel = InfoLogLevel.INFO_LEVEL
    if (log.isDebugEnabled) dbLogLevel = InfoLogLevel.DEBUG_LEVEL
    dbLogger.setInfoLogLevel(dbLogLevel)
    // The log level set in dbLogger is effective and the one to dbOptions isn't applied to
    // customized logger. We still set it as it might show up in RocksDB config file or logging.
    rocksDbOptions.setInfoLogLevel(dbLogLevel)
    rocksDbOptions.setLogger(dbLogger)
    logInfo(log"Set RocksDB native logging level to ${MDC(LogKeys.ROCKS_DB_LOG_LEVEL, dbLogLevel)}")
    dbLogger
  }

  /** Create a temp directory inside the local root directory */
  private def createTempDir(prefix: String): File = {
    Utils.createDirectory(localRootDir.getAbsolutePath, prefix)
  }

  override protected def logName: String = s"${super.logName} $loggingId"
}

object RocksDB extends Logging {
  case class RocksDBSnapshot(
      checkpointDir: File,
      version: Long,
      numKeys: Long,
      columnFamilyMapping: Map[String, Short],
      maxColumnFamilyId: Short,
      dfsFileSuffix: String,
      fileMapping: Map[String, RocksDBSnapshotFile],
      uniqueId: Option[String] = None) {
    def close(): Unit = {
      silentDeleteRecursively(checkpointDir, s"Free up local checkpoint of snapshot $version")
    }
  }

  /** Attempt to delete recursively, and log the error if any */
  private def silentDeleteRecursively(file: File, msg: String): Unit = {
    try {
      Utils.deleteRecursively(file)
    } catch {
      case e: Exception =>
        logWarning(log"Error recursively deleting local dir ${MDC(LogKeys.PATH, file)} " +
          log"while ${MDC(LogKeys.ERROR, msg)}", e)
    }
  }

  private def printLineageItems(lineage: Array[LineageItem]): String = lineage.map {
    case LineageItem(l, optStr) => s"$l:$optStr"
  }.mkString(" ")

  /** Records the duration of running `body` for the next query progress update. */
  private def timeTakenMs(body: => Unit): Long = Utils.timeTakenMs(body)._2
}

// uniquely identifies a Snapshot. Multiple snapshots created for same version will
// use a different dfsFilesUUID, and hence will have different RocksDBVersionSnapshotInfo
case class RocksDBVersionSnapshotInfo(version: Long, dfsFilesUUID: String)

// Encapsulates a RocksDB immutable file, and the information whether it has been previously
// uploaded to DFS. Already uploaded files can be skipped during SST file upload.
case class RocksDBSnapshotFile(immutableFile: RocksDBImmutableFile, isUploaded: Boolean)

// Encapsulates the mapping of local SST files to DFS files. This mapping prevents
// re-uploading the same SST file multiple times to DFS, saving I/O and reducing snapshot
// upload time. During version load, if a DFS file is already present on local file system,
// it will be reused.
// This mapping should only be updated using the Task thread - at version load and commit time.
// If same mapping instance is updated from different threads, it will result in undefined behavior
// (and most likely incorrect mapping state).
class RocksDBFileMapping {

  // Maps a local SST file to the DFS version and DFS file.
  private val localFileMappings: mutable.Map[String, (Long, RocksDBImmutableFile)] =
    mutable.HashMap[String, (Long, RocksDBImmutableFile)]()

  // Keeps track of all snapshots which have not been uploaded yet. This prevents Spark
  // from reusing SST files which have not been yet persisted to DFS,
  val snapshotsPendingUpload: Set[RocksDBVersionSnapshotInfo] = ConcurrentHashMap.newKeySet()

  /**
   * Get the mapped DFS file for the given local file for a DFS load operation.
   * If the currently mapped DFS file was mapped in the same or newer version as the version we
   * want to load (or was generated in a version which has not been uploaded to DFS yet),
   * the mapped DFS file is ignored. In this scenario, the local mapping to this DFS file
   * will be cleared, and function will return None.
   *
   * @note For same version number, this is because we want to make sure we are using
   *       the latest files in DFS, in case the previous zip file has been overwritten in DFS.
   *
   * @return - Option with the DFS file or None
   */
  def getDfsFileForLoad(
      fileManager: RocksDBFileManager,
      localFileName: String,
      versionToLoad: Long): Option[RocksDBImmutableFile] = {
    getDfsFileWithVersionCheck(fileManager, localFileName, _ >= versionToLoad)
  }

  /**
   * Get the mapped DFS file for the given local file for a DFS save (i.e. checkpoint) operation.
   * If the currently mapped DFS file was mapped in the same or newer version as the version we
   * want to save (or was generated in a version which has not been uploaded to DFS yet),
   * the mapped DFS file is ignored. In this scenario, the local mapping to this DFS file
   * will be cleared, and function will return None.
   *
   * @note If the file was added in current version (i.e. versionToSave - 1), we can reuse it.
   *       e.g. we load(v1) -> save(v2), the loaded SST files from version 1 can be reused
   *       in version 2 upload.
   *
   * @return - Option with the DFS file or None
   */
  private def getDfsFileForSave(
      fileManager: RocksDBFileManager,
      localFileName: String,
      versionToSave: Long): Option[RocksDBImmutableFile] = {
    getDfsFileWithVersionCheck(fileManager, localFileName, _ >= versionToSave)
  }

  private def getDfsFileWithVersionCheck(
      fileManager: RocksDBFileManager,
      localFileName: String,
      isIncompatibleVersion: Long => Boolean): Option[RocksDBImmutableFile] = {
    localFileMappings.get(localFileName).map { case (dfsFileMappedVersion, dfsFile) =>
      val dfsFileSuffix = fileManager.dfsFileSuffix(dfsFile)
      val versionSnapshotInfo = RocksDBVersionSnapshotInfo(dfsFileMappedVersion, dfsFileSuffix)
      if (isIncompatibleVersion(dfsFileMappedVersion) ||
        snapshotsPendingUpload.contains(versionSnapshotInfo)) {
        // the mapped dfs file cannot be used, delete from mapping
        remove(localFileName)
        None
      } else {
        Some(dfsFile)
      }
    }.getOrElse(None)
  }

  def mapToDfsFile(
      localFileName: String,
      dfsFile: RocksDBImmutableFile,
      version: Long): Unit = {
    localFileMappings.put(localFileName, (version, dfsFile))
  }

  def remove(localFileName: String): Unit = {
    localFileMappings.remove(localFileName)
  }

  private def syncWithLocalState(localFiles: Seq[File]): Unit = {
    val localFileNames = localFiles.map(_.getName).toSet
    val deletedFiles = localFileMappings.keys.filterNot(localFileNames.contains)

    deletedFiles.foreach(localFileMappings.remove)
  }

  // Generates the DFS file names for local Immutable files in checkpoint directory, and
  // returns the mapping from local fileName in checkpoint directory to generated DFS file.
  // If the DFS file has been previously uploaded - the snapshot file isUploaded flag is set
  // to true.
  def createSnapshotFileMapping(
      fileManager: RocksDBFileManager,
      checkpointDir: File,
      version: Long): (String, Map[String, RocksDBSnapshotFile]) = {
    val (localImmutableFiles, _) = fileManager.listRocksDBFiles(checkpointDir)
    // UUID used to prefix files uploaded to DFS as part of commit
    val dfsFilesSuffix = UUID.randomUUID().toString
    val snapshotFileMapping = localImmutableFiles.map { f =>
      val localFileName = f.getName
      val existingDfsFile = getDfsFileForSave(fileManager, localFileName, version)
      val dfsFile = existingDfsFile.getOrElse {
        val newDfsFileName = fileManager.newDFSFileName(localFileName, dfsFilesSuffix)
        val newDfsFile = RocksDBImmutableFile(localFileName, newDfsFileName, sizeBytes = f.length())
        mapToDfsFile(localFileName, newDfsFile, version)
        newDfsFile
      }
      localFileName -> RocksDBSnapshotFile(dfsFile, existingDfsFile.isDefined)
    }.toMap

    syncWithLocalState(localImmutableFiles)

    val rocksDBSnapshotInfo = RocksDBVersionSnapshotInfo(version, dfsFilesSuffix)
    snapshotsPendingUpload.add(rocksDBSnapshotInfo)
    (dfsFilesSuffix, snapshotFileMapping)
  }
}


/** Mutable and reusable pair of byte arrays */
class ByteArrayPair(var key: Array[Byte] = null, var value: Array[Byte] = null) {
  def set(key: Array[Byte], value: Array[Byte]): ByteArrayPair = {
    this.key = key
    this.value = value
    this
  }
}


/**
 * Configurations for optimizing RocksDB
 * @param compactOnCommit Whether to compact RocksDB data before commit / checkpointing
 */
case class RocksDBConf(
    minVersionsToRetain: Int,
    minVersionsToDelete: Long,
    minDeltasForSnapshot: Int,
    compactOnCommit: Boolean,
    enableChangelogCheckpointing: Boolean,
    blockSizeKB: Long,
    blockCacheSizeMB: Long,
    lockAcquireTimeoutMs: Long,
    resetStatsOnLoad : Boolean,
    formatVersion: Int,
    trackTotalNumberOfRows: Boolean,
    maxOpenFiles: Int,
    writeBufferSizeMB: Long,
    maxWriteBufferNumber: Int,
    boundedMemoryUsage: Boolean,
    totalMemoryUsageMB: Long,
    writeBufferCacheRatio: Double,
    highPriorityPoolRatio: Double,
    compressionCodec: String,
    allowFAllocate: Boolean,
    compression: String)

object RocksDBConf {
  /** Common prefix of all confs in SQLConf that affects RocksDB */
  val ROCKSDB_SQL_CONF_NAME_PREFIX = "spark.sql.streaming.stateStore.rocksdb"

  private abstract class ConfEntry(name: String, val default: String) {
    def fullName: String = name.toLowerCase(Locale.ROOT)
  }

  private case class SQLConfEntry(name: String, override val default: String)
    extends ConfEntry(name, default) {

    override def fullName: String =
      s"$ROCKSDB_SQL_CONF_NAME_PREFIX.${name}".toLowerCase(Locale.ROOT)
  }

  private case class ExtraConfEntry(name: String, override val default: String)
    extends ConfEntry(name, default)

  // Configuration that specifies whether to compact the RocksDB data every time data is committed
  private val COMPACT_ON_COMMIT_CONF = SQLConfEntry("compactOnCommit", "false")
  private val ENABLE_CHANGELOG_CHECKPOINTING_CONF = SQLConfEntry(
    "changelogCheckpointing.enabled", "false")
  private val BLOCK_SIZE_KB_CONF = SQLConfEntry("blockSizeKB", "4")
  private val BLOCK_CACHE_SIZE_MB_CONF = SQLConfEntry("blockCacheSizeMB", "8")
  // See SPARK-42794 for details.
  private val LOCK_ACQUIRE_TIMEOUT_MS_CONF = SQLConfEntry("lockAcquireTimeoutMs", "120000")
  private val RESET_STATS_ON_LOAD = SQLConfEntry("resetStatsOnLoad", "true")
  // Config to specify the number of open files that can be used by the DB. Value of -1 means
  // that files opened are always kept open.
  private val MAX_OPEN_FILES_CONF = SQLConfEntry("maxOpenFiles", "-1")
  // Configuration to set the RocksDB format version. When upgrading the RocksDB version in Spark,
  // it may introduce a new table format version that can not be supported by an old RocksDB version
  // used by an old Spark version. Hence, we store the table format version in the checkpoint when
  // a query starts and use it in the entire lifetime of the query. This will ensure the user can
  // still rollback their Spark version for an existing query when RocksDB changes its default
  // table format in a new version. See
  // https://github.com/facebook/rocksdb/wiki/RocksDB-Compatibility-Between-Different-Releases
  // for the RocksDB compatibility guarantee.
  //
  // Note: this is also defined in `SQLConf.STATE_STORE_ROCKSDB_FORMAT_VERSION`. These two
  // places should be updated together.
  private val FORMAT_VERSION = SQLConfEntry("formatVersion", "5")

  // Flag to enable/disable tracking the total number of rows.
  // When this is enabled, this class does additional lookup on write operations (put/delete) to
  // track the changes of total number of rows, which would help observability on state store.
  // The additional lookups bring non-trivial overhead on write-heavy workloads - if your query
  // does lots of writes on state, it would be encouraged to turn off the config and turn on
  // again when you really need the know the number for observability/debuggability.
  private val TRACK_TOTAL_NUMBER_OF_ROWS = SQLConfEntry("trackTotalNumberOfRows", "true")

  // RocksDB Memory Management Related Configurations
  // Configuration to control maximum size of MemTable in RocksDB
  val WRITE_BUFFER_SIZE_MB_CONF_KEY = "writeBufferSizeMB"
  private val WRITE_BUFFER_SIZE_MB_CONF = SQLConfEntry(WRITE_BUFFER_SIZE_MB_CONF_KEY, "-1")

  // Configuration to set maximum number of MemTables in RocksDB, both active and immutable.
  // If the active MemTable fills up and the total number of MemTables is larger than
  // maxWriteBufferNumber, then RocksDB will stall further writes.
  // This may happen if the flush process is slower than the write rate.
  val MAX_WRITE_BUFFER_NUMBER_CONF_KEY = "maxWriteBufferNumber"
  private val MAX_WRITE_BUFFER_NUMBER_CONF = SQLConfEntry(MAX_WRITE_BUFFER_NUMBER_CONF_KEY, "-1")

  // Config to determine whether RocksDB memory usage will be bounded for a given executor
  val BOUNDED_MEMORY_USAGE_CONF_KEY = "boundedMemoryUsage"
  private val BOUNDED_MEMORY_USAGE_CONF = SQLConfEntry(BOUNDED_MEMORY_USAGE_CONF_KEY, "false")

  // Total memory to be occupied by all RocksDB state store instances on this executor
  val MAX_MEMORY_USAGE_MB_CONF_KEY = "maxMemoryUsageMB"
  private val MAX_MEMORY_USAGE_MB_CONF = SQLConfEntry("maxMemoryUsageMB", "500")

  // Memory to be occupied by memtables as part of the cache
  val WRITE_BUFFER_CACHE_RATIO_CONF_KEY = "writeBufferCacheRatio"
  private val WRITE_BUFFER_CACHE_RATIO_CONF = SQLConfEntry(WRITE_BUFFER_CACHE_RATIO_CONF_KEY,
    "0.5")

  // Memory to be occupied by index and filter blocks as part of the cache
  val HIGH_PRIORITY_POOL_RATIO_CONF_KEY = "highPriorityPoolRatio"
  private val HIGH_PRIORITY_POOL_RATIO_CONF = SQLConfEntry(HIGH_PRIORITY_POOL_RATIO_CONF_KEY,
    "0.1")

  // Allow files to be pre-allocated on disk using fallocate
  // Disabling may slow writes, but can solve an issue where
  // significant quantities of disk are wasted if there are
  // many smaller concurrent state-stores running with the
  // spark context
  val ALLOW_FALLOCATE_CONF_KEY = "allowFAllocate"
  private val ALLOW_FALLOCATE_CONF = SQLConfEntry(ALLOW_FALLOCATE_CONF_KEY, "true")

  // Pass as compression type to RocksDB.
  val COMPRESSION_KEY = "compression"
  private val COMPRESSION_CONF = SQLConfEntry(COMPRESSION_KEY, "lz4")

  def apply(storeConf: StateStoreConf): RocksDBConf = {
    val sqlConfs = CaseInsensitiveMap[String](storeConf.sqlConfs)
    val extraConfs = CaseInsensitiveMap[String](storeConf.extraOptions)

    def getConfigMap(conf: ConfEntry): CaseInsensitiveMap[String] = {
      conf match {
        case _: SQLConfEntry => sqlConfs
        case _: ExtraConfEntry => extraConfs
      }
    }

    def getBooleanConf(conf: ConfEntry): Boolean = {
      Try { getConfigMap(conf).getOrElse(conf.fullName, conf.default).toBoolean } getOrElse {
        throw new IllegalArgumentException(s"Invalid value for '${conf.fullName}', must be boolean")
      }
    }

    def getIntConf(conf: ConfEntry): Int = {
      Try { getConfigMap(conf).getOrElse(conf.fullName, conf.default).toInt } getOrElse {
        throw new IllegalArgumentException(s"Invalid value for '${conf.fullName}', " +
          "must be an integer")
      }
    }

    def getRatioConf(conf: ConfEntry): Double = {
      Try {
        getConfigMap(conf).getOrElse(conf.fullName, conf.default).toDouble
      } filter { config => config >= 0.0 && config <= 1.0 } getOrElse {
        throw new IllegalArgumentException(s"Invalid value for '${conf.fullName}', " +
          "must be a ratio between 0.0 and 1.0")
      }
    }

    def getLongConf(conf: ConfEntry): Long = {
      Try { getConfigMap(conf).getOrElse(conf.fullName, conf.default).toLong } getOrElse {
        throw new IllegalArgumentException(
          s"Invalid value for '${conf.fullName}', must be a long"
        )
      }
    }

    def getPositiveLongConf(conf: ConfEntry): Long = {
      Try {
        getConfigMap(conf).getOrElse(conf.fullName, conf.default).toLong
      } filter { _ >= 0 } getOrElse {
        throw new IllegalArgumentException(
          s"Invalid value for '${conf.fullName}', must be a positive integer")
      }
    }

    def getPositiveIntConf(conf: ConfEntry): Int = {
      Try {
        getConfigMap(conf).getOrElse(conf.fullName, conf.default).toInt
      } filter { _ >= 0 } getOrElse {
        throw new IllegalArgumentException(
          s"Invalid value for '${conf.fullName}', must be a positive integer")
      }
    }

    def getStringConf(conf: ConfEntry): String = {
      Try { getConfigMap(conf).getOrElse(conf.fullName, conf.default) } getOrElse {
        throw new IllegalArgumentException(
          s"Invalid value for '${conf.fullName}', must be a string"
        )
      }
    }

    RocksDBConf(
      storeConf.minVersionsToRetain,
      storeConf.minVersionsToDelete,
      storeConf.minDeltasForSnapshot,
      getBooleanConf(COMPACT_ON_COMMIT_CONF),
      getBooleanConf(ENABLE_CHANGELOG_CHECKPOINTING_CONF),
      getPositiveLongConf(BLOCK_SIZE_KB_CONF),
      getPositiveLongConf(BLOCK_CACHE_SIZE_MB_CONF),
      getPositiveLongConf(LOCK_ACQUIRE_TIMEOUT_MS_CONF),
      getBooleanConf(RESET_STATS_ON_LOAD),
      getPositiveIntConf(FORMAT_VERSION),
      getBooleanConf(TRACK_TOTAL_NUMBER_OF_ROWS),
      getIntConf(MAX_OPEN_FILES_CONF),
      getLongConf(WRITE_BUFFER_SIZE_MB_CONF),
      getIntConf(MAX_WRITE_BUFFER_NUMBER_CONF),
      getBooleanConf(BOUNDED_MEMORY_USAGE_CONF),
      getLongConf(MAX_MEMORY_USAGE_MB_CONF),
      getRatioConf(WRITE_BUFFER_CACHE_RATIO_CONF),
      getRatioConf(HIGH_PRIORITY_POOL_RATIO_CONF),
      storeConf.compressionCodec,
      getBooleanConf(ALLOW_FALLOCATE_CONF),
      getStringConf(COMPRESSION_CONF))
  }

  def apply(): RocksDBConf = apply(new StateStoreConf())
}

/** Class to represent stats from each commit. */
case class RocksDBMetrics(
    numCommittedKeys: Long,
    numUncommittedKeys: Long,
    totalMemUsageBytes: Long,
    pinnedBlocksMemUsage: Long,
    totalSSTFilesBytes: Long,
    nativeOpsHistograms: Map[String, RocksDBNativeHistogram],
    lastCommitLatencyMs: Map[String, Long],
    filesCopied: Long,
    bytesCopied: Long,
    filesReused: Long,
    zipFileBytesUncompressed: Option[Long],
    nativeOpsMetrics: Map[String, Long]) {
  def json: String = Serialization.write(this)(RocksDBMetrics.format)
}

object RocksDBMetrics {
  val format: Formats = Serialization.formats(NoTypeHints)
}

/** Class to wrap RocksDB's native histogram */
case class RocksDBNativeHistogram(
    sum: Long, avg: Double, stddev: Double, median: Double, p95: Double, p99: Double, count: Long) {
  def json: String = Serialization.write(this)(RocksDBMetrics.format)
}

object RocksDBNativeHistogram {
  def apply(nativeHist: HistogramData): RocksDBNativeHistogram = {
    RocksDBNativeHistogram(
      nativeHist.getSum,
      nativeHist.getAverage,
      nativeHist.getStandardDeviation,
      nativeHist.getMedian,
      nativeHist.getPercentile95,
      nativeHist.getPercentile99,
      nativeHist.getCount)
  }
}

case class AcquiredThreadInfo(
    threadRef: WeakReference[Thread] = new WeakReference[Thread](Thread.currentThread()),
    tc: TaskContext = TaskContext.get()) {
  override def toString(): String = {
    val taskStr = if (tc != null) {
      val taskDetails =
        s"partition ${tc.partitionId()}.${tc.attemptNumber()} in stage " +
          s"${tc.stageId()}.${tc.stageAttemptNumber()}, TID ${tc.taskAttemptId()}"
      s", task: $taskDetails"
    } else ""

    s"[ThreadId: ${threadRef.get.map(_.getId)}$taskStr]"
  }
}

/**
 * A helper class to manage the lineage information when checkpoint unique id is enabled.
 * "lineage" is an array of LineageItem (version, uniqueId) pair.
 *
 * The first item of "lineage" should normally be the version of a snapshot, except
 * for the first few versions. Because they are solely loaded from changelog file.
 * (i.e. with default minDeltasForSnapshot, there is only 1_uuid1.changelog, no 1_uuid1.zip)
 *
 * The last item of "lineage" corresponds to one version before the to-be-committed version.
 */
private[sql] class RocksDBLineageManager {
  @volatile private var lineage: Array[LineageItem] = Array.empty

  override def toString: String = lineage.map {
    case LineageItem(version, uuid) => s"$version: $uuid"
  }.mkString(" ")

  def appendLineageItem(item: LineageItem): Unit = {
    lineage = lineage :+ item
  }

  def resetLineage(newLineage: Array[LineageItem]): Unit = {
    lineage = newLineage
  }

  def getLineageForCurrVersion(): Array[LineageItem] = {
    lineage.clone()
  }

  def contains(item: LineageItem): Boolean = {
    lineage.contains(item)
  }

  def clear(): Unit = {
    lineage = Array.empty
  }
}<|MERGE_RESOLUTION|>--- conflicted
+++ resolved
@@ -78,24 +78,6 @@
 
   import RocksDB._
 
-<<<<<<< HEAD
-  case class RocksDBSnapshot(
-      checkpointDir: File,
-      version: Long,
-      numKeys: Long,
-      numInternalKeys: Long,
-      columnFamilyMapping: Map[String, ColumnFamilyInfo],
-      maxColumnFamilyId: Short,
-      dfsFileSuffix: String,
-      fileMapping: Map[String, RocksDBSnapshotFile],
-      uniqueId: Option[String] = None) {
-    def close(): Unit = {
-      silentDeleteRecursively(checkpointDir, s"Free up local checkpoint of snapshot $version")
-    }
-  }
-
-=======
->>>>>>> 783b3e35
   @volatile private var lastSnapshotVersion = 0L
 
   RocksDBLoader.loadLibrary()
@@ -857,50 +839,9 @@
 
       var snapshot: Option[RocksDBSnapshot] = None
       if (shouldCreateSnapshot() || shouldForceSnapshot.get()) {
-<<<<<<< HEAD
-        // Need to flush the change to disk before creating a checkpoint
-        // because rocksdb wal is disabled.
-        logInfo(log"Flushing updates for ${MDC(LogKeys.VERSION_NUM, newVersion)}")
-        flushTimeMs = timeTakenMs {
-          db.flush(flushOptions)
-        }
-
-        if (conf.compactOnCommit) {
-          logInfo("Compacting")
-          compactTimeMs = timeTakenMs {
-            db.compactRange()
-          }
-        }
-
-        checkpointTimeMs = timeTakenMs {
-          val checkpointDir = createTempDir("checkpoint")
-          logInfo(log"Creating checkpoint for ${MDC(LogKeys.VERSION_NUM, newVersion)} " +
-            log"in ${MDC(LogKeys.PATH, checkpointDir)}")
-          // Make sure the directory does not exist. Native RocksDB fails if the directory to
-          // checkpoint exists.
-          Utils.deleteRecursively(checkpointDir)
-          // We no longer pause background operation before creating a RocksDB checkpoint because
-          // it is unnecessary. The captured snapshot will still be consistent with ongoing
-          // background operations.
-          val cp = Checkpoint.create(db)
-          cp.createCheckpoint(checkpointDir.toString)
-          // if changelog checkpointing is disabled, the snapshot is uploaded synchronously
-          // inside the uploadSnapshot() called below.
-          // If changelog checkpointing is enabled, snapshot will be uploaded asynchronously
-          // during state store maintenance.
-          snapshot = Some(createSnapshot(
-            checkpointDir,
-            newVersion,
-            colFamilyNameToInfoMap.asScala.toMap,
-            maxColumnFamilyId.get().toShort,
-            sessionStateStoreCkptId))
-          lastSnapshotVersion = newVersion
-        }
-=======
         val (newSnapshot, snapshotLatency) = createSnapshot(newVersion, sessionStateStoreCkptId)
         snapshot = newSnapshot
         commitLatencyMs ++= snapshotLatency
->>>>>>> 783b3e35
       }
 
       logInfo(log"Syncing checkpoint for ${MDC(LogKeys.VERSION_NUM, newVersion)} to DFS")
@@ -1014,7 +955,8 @@
         checkpointDir,
         version,
         numKeysOnWritingVersion,
-        colFamilyNameToIdMap.asScala.toMap,
+        numInternalKeysOnWritingVersion,
+        colFamilyNameToInfoMap.asScala.toMap,
         maxColumnFamilyId.get().toShort,
         dfsFileSuffix,
         immutableFileMapping,
@@ -1220,23 +1162,6 @@
     rocksDBMetricsOpt
   }
 
-<<<<<<< HEAD
-  private def createSnapshot(
-      checkpointDir: File,
-      version: Long,
-      columnFamilyMapping: Map[String, ColumnFamilyInfo],
-      maxColumnFamilyId: Short,
-      uniqueId: Option[String] = None): RocksDBSnapshot = {
-    val (dfsFileSuffix, immutableFileMapping) = rocksDBFileMapping.createSnapshotFileMapping(
-      fileManager, checkpointDir, version)
-
-    RocksDBSnapshot(checkpointDir, version, numKeysOnWritingVersion,
-      numInternalKeysOnWritingVersion, columnFamilyMapping, maxColumnFamilyId,
-      dfsFileSuffix, immutableFileMapping, uniqueId)
-  }
-
-=======
->>>>>>> 783b3e35
   /**
    * Function to acquire RocksDB instance lock that allows for synchronized access to the state
    * store instance
@@ -1354,22 +1279,16 @@
     var fileManagerMetrics: RocksDBFileManagerMetrics = null
     try {
       val uploadTime = timeTakenMs {
-<<<<<<< HEAD
-        fileManager.saveCheckpointToDfs(snapshot.checkpointDir,
-          snapshot.version, snapshot.numKeys, snapshot.numInternalKeys,
-          snapshot.fileMapping,
-          Some(snapshot.columnFamilyMapping), Some(snapshot.maxColumnFamilyId), snapshot.uniqueId)
-=======
         fileManager.saveCheckpointToDfs(
           snapshot.checkpointDir,
           snapshot.version,
           snapshot.numKeys,
+          snapshot.numInternalKeys,
           snapshot.fileMapping,
           Some(snapshot.columnFamilyMapping),
           Some(snapshot.maxColumnFamilyId),
           snapshot.uniqueId
         )
->>>>>>> 783b3e35
         fileManagerMetrics = fileManager.latestSaveCheckpointMetrics
 
         val snapshotInfo = RocksDBVersionSnapshotInfo(snapshot.version, snapshot.dfsFileSuffix)
@@ -1439,7 +1358,8 @@
       checkpointDir: File,
       version: Long,
       numKeys: Long,
-      columnFamilyMapping: Map[String, Short],
+      numInternalKeys: Long,
+      columnFamilyMapping: Map[String, ColumnFamilyInfo],
       maxColumnFamilyId: Short,
       dfsFileSuffix: String,
       fileMapping: Map[String, RocksDBSnapshotFile],
