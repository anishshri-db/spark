--- conflicted
+++ resolved
@@ -32,11 +32,7 @@
 import org.apache.spark.sql.catalyst.expressions.{BoundReference, JoinedRow, UnsafeProjection, UnsafeRow}
 import org.apache.spark.sql.catalyst.expressions.codegen.UnsafeRowWriter
 import org.apache.spark.sql.execution.streaming.StateStoreColumnFamilySchemaUtils
-<<<<<<< HEAD
-import org.apache.spark.sql.execution.streaming.state.RocksDBStateStoreProvider.{STATE_ENCODING_NUM_VERSION_BYTES, STATE_ENCODING_VERSION}
-=======
-import org.apache.spark.sql.execution.streaming.state.RocksDBStateStoreProvider.{SCHEMA_ID_PREFIX_BYTES, STATE_ENCODING_NUM_VERSION_BYTES, STATE_ENCODING_VERSION, VIRTUAL_COL_FAMILY_PREFIX_BYTES}
->>>>>>> 783b3e35
+import org.apache.spark.sql.execution.streaming.state.RocksDBStateStoreProvider.{SCHEMA_ID_PREFIX_BYTES, STATE_ENCODING_NUM_VERSION_BYTES, STATE_ENCODING_VERSION}
 import org.apache.spark.sql.types._
 import org.apache.spark.unsafe.Platform
 
@@ -1015,73 +1011,20 @@
   }
 }
 
-<<<<<<< HEAD
-abstract class RocksDBKeyStateEncoderBase(useColumnFamilies: Boolean)
-  extends RocksDBKeyStateEncoder {
-  def offsetForColFamilyPrefix: Int =
-    if (useColumnFamilies) StateStore.VIRTUAL_COL_FAMILY_PREFIX_BYTES else 0
-=======
-/**
- * Information about a RocksDB column family used for state storage.
- *
- * @param colFamilyName The name of the column family in RocksDB
- * @param virtualColumnFamilyId A unique identifier for the virtual column family,
- *                              used as a prefix in encoded state rows to distinguish
- *                              between different column families
- */
-case class ColumnFamilyInfo(
-    colFamilyName: String,
-    virtualColumnFamilyId: Short
-)
-
-/**
- * Metadata prefixes stored at the beginning of encoded state rows.
- * These prefixes allow for schema evolution and column family organization
- * in the state store.
- *
- * @param columnFamilyId Optional identifier for the virtual column family.
- *                       When present, allows organizing state data into
- *                       different column families in RocksDB.
- */
-case class StateRowPrefix(
-    columnFamilyId: Option[Short]
-)
-
-class StateRowPrefixEncoder(
-    useColumnFamilies: Boolean,
-    columnFamilyInfo: Option[ColumnFamilyInfo]
-) {
+class StateRowPrefixEncoder(useColumnFamilies: Boolean) {
 
   private val numColFamilyBytes = if (useColumnFamilies) {
-    VIRTUAL_COL_FAMILY_PREFIX_BYTES
+    StateStore.VIRTUAL_COL_FAMILY_PREFIX_BYTES
   } else {
     0
   }
 
   def getNumPrefixBytes: Int = numColFamilyBytes
->>>>>>> 783b3e35
 
   val out = new ByteArrayOutputStream
-
-  /**
-<<<<<<< HEAD
-   * Encode and put column family Id as a prefix to a pre-allocated byte array.
-=======
-   * Get Byte Array for the virtual column family id that is used as prefix for
-   * key state rows.
-   */
-  def getColumnFamilyIdBytes(): Array[Byte] = {
-    assert(useColumnFamilies, "Cannot return virtual Column Family Id Bytes" +
-      " because multiple Column is not supported for this encoder")
-    val encodedBytes = new Array[Byte](VIRTUAL_COL_FAMILY_PREFIX_BYTES)
-    val virtualColFamilyId = columnFamilyInfo.get.virtualColumnFamilyId
-    Platform.putShort(encodedBytes, Platform.BYTE_ARRAY_OFFSET, virtualColFamilyId)
-    encodedBytes
-  }
 
   /**
    * Encodes a state row by adding schema and column family ID prefixes if enabled.
->>>>>>> 783b3e35
    *
    * @param data The byte array containing the data to be prefixed
    * @return A new byte array containing the prefixed data. If no prefixing is needed
@@ -1095,13 +1038,7 @@
 
     // Write column family ID if enabled
     if (useColumnFamilies) {
-<<<<<<< HEAD
-      offset = Platform.BYTE_ARRAY_OFFSET + offsetForColFamilyPrefix
-=======
-      val colFamilyId = columnFamilyInfo.get.virtualColumnFamilyId
-      Platform.putShort(result, offset, colFamilyId)
-      offset += VIRTUAL_COL_FAMILY_PREFIX_BYTES
->>>>>>> 783b3e35
+      offset += StateStore.VIRTUAL_COL_FAMILY_PREFIX_BYTES
     }
 
     // Write the actual data
@@ -1114,29 +1051,21 @@
     result
   }
 
-<<<<<<< HEAD
-  /**
-   * Get starting offset for decoding an encoded key byte array.
-   */
-  protected def decodeKeyStartOffset: Int = {
-    if (useColumnFamilies) {
-      Platform.BYTE_ARRAY_OFFSET + StateStore.VIRTUAL_COL_FAMILY_PREFIX_BYTES
-    } else Platform.BYTE_ARRAY_OFFSET
-=======
+/*
   def decodeStateRowPrefix(stateRow: Array[Byte]): StateRowPrefix = {
     var offset = Platform.BYTE_ARRAY_OFFSET
 
     // Read column family ID if present
     val colFamilyId = if (useColumnFamilies) {
       val id = Platform.getShort(stateRow, offset)
-      offset += VIRTUAL_COL_FAMILY_PREFIX_BYTES
+      offset += StateStore.VIRTUAL_COL_FAMILY_PREFIX_BYTES
       Some(id)
     } else {
       None
     }
 
     StateRowPrefix(colFamilyId)
-  }
+  } */
 
   def decodeStateRowData(stateRow: Array[Byte]): Array[Byte] = {
     val offset = Platform.BYTE_ARRAY_OFFSET + getNumPrefixBytes
@@ -1150,7 +1079,6 @@
       dataLength
     )
     data
->>>>>>> 783b3e35
   }
 }
 
@@ -1175,14 +1103,8 @@
   def getKeyEncoder(
       dataEncoder: RocksDBDataEncoder,
       keyStateEncoderSpec: KeyStateEncoderSpec,
-<<<<<<< HEAD
       useColumnFamilies: Boolean): RocksDBKeyStateEncoder = {
     keyStateEncoderSpec.toEncoder(dataEncoder, useColumnFamilies)
-=======
-      useColumnFamilies: Boolean,
-      columnFamilyInfo: Option[ColumnFamilyInfo] = None): RocksDBKeyStateEncoder = {
-    keyStateEncoderSpec.toEncoder(dataEncoder, useColumnFamilies, columnFamilyInfo)
->>>>>>> 783b3e35
   }
 
   /**
@@ -1218,17 +1140,8 @@
     dataEncoder: RocksDBDataEncoder,
     keySchema: StructType,
     numColsPrefixKey: Int,
-<<<<<<< HEAD
     useColumnFamilies: Boolean = false)
-  extends RocksDBKeyStateEncoderBase(useColumnFamilies) with Logging {
-=======
-    useColumnFamilies: Boolean = false,
-    columnFamilyInfo: Option[ColumnFamilyInfo] = None)
-  extends StateRowPrefixEncoder(
-    useColumnFamilies,
-    columnFamilyInfo
-  ) with RocksDBKeyStateEncoder with Logging {
->>>>>>> 783b3e35
+  extends StateRowPrefixEncoder(useColumnFamilies) with RocksDBKeyStateEncoder with Logging {
 
   private val prefixKeyFieldsWithIdx: Seq[(StructField, Int)] = {
     keySchema.zipWithIndex.take(numColsPrefixKey)
@@ -1365,17 +1278,8 @@
     dataEncoder: RocksDBDataEncoder,
     keySchema: StructType,
     orderingOrdinals: Seq[Int],
-<<<<<<< HEAD
     useColumnFamilies: Boolean = false)
-  extends RocksDBKeyStateEncoderBase(useColumnFamilies) with Logging {
-=======
-    useColumnFamilies: Boolean = false,
-    columnFamilyInfo: Option[ColumnFamilyInfo] = None)
-  extends StateRowPrefixEncoder(
-    useColumnFamilies,
-    columnFamilyInfo
-  ) with RocksDBKeyStateEncoder with Logging {
->>>>>>> 783b3e35
+  extends StateRowPrefixEncoder(useColumnFamilies) with RocksDBKeyStateEncoder with Logging {
 
   private val rangeScanKeyFieldsWithOrdinal: Seq[(StructField, Int)] = {
     orderingOrdinals.map { ordinal =>
@@ -1551,17 +1455,8 @@
 class NoPrefixKeyStateEncoder(
     dataEncoder: RocksDBDataEncoder,
     keySchema: StructType,
-<<<<<<< HEAD
     useColumnFamilies: Boolean = false)
-  extends RocksDBKeyStateEncoderBase(useColumnFamilies) with Logging {
-=======
-    useColumnFamilies: Boolean = false,
-    columnFamilyInfo: Option[ColumnFamilyInfo] = None)
-  extends StateRowPrefixEncoder(
-    useColumnFamilies,
-    columnFamilyInfo
-  ) with RocksDBKeyStateEncoder with Logging {
->>>>>>> 783b3e35
+  extends StateRowPrefixEncoder(useColumnFamilies) with RocksDBKeyStateEncoder with Logging {
 
   override def encodeKey(row: UnsafeRow): Array[Byte] = {
     if (!useColumnFamilies) {
@@ -1584,29 +1479,10 @@
   }
 
   override def decodeKey(keyBytes: Array[Byte]): UnsafeRow = {
-<<<<<<< HEAD
-    if (useColumnFamilies) {
-      if (keyBytes != null) {
-        // Create new byte array without prefix
-        val dataLength = keyBytes.length -
-          STATE_ENCODING_NUM_VERSION_BYTES - StateStore.VIRTUAL_COL_FAMILY_PREFIX_BYTES
-        val dataBytes = new Array[Byte](dataLength)
-        Platform.copyMemory(
-          keyBytes,
-          decodeKeyStartOffset + STATE_ENCODING_NUM_VERSION_BYTES,
-          dataBytes,
-          Platform.BYTE_ARRAY_OFFSET,
-          dataLength)
-        dataEncoder.decodeKey(dataBytes)
-      } else {
-        null
-      }
-=======
     if (!useColumnFamilies) {
       dataEncoder.decodeKey(decodeStateRowData(keyBytes))
     } else if (keyBytes == null) {
       null
->>>>>>> 783b3e35
     } else {
       // First decode the metadata prefixes
       val dataWithVersion = decodeStateRowData(keyBytes)
