/*
 * Licensed to the Apache Software Foundation (ASF) under one or more
 * contributor license agreements.  See the NOTICE file distributed with
 * this work for additional information regarding copyright ownership.
 * The ASF licenses this file to You under the Apache License, Version 2.0
 * (the "License"); you may not use this file except in compliance with
 * the License.  You may obtain a copy of the License at
 *
 *    http://www.apache.org/licenses/LICENSE-2.0
 *
 * Unless required by applicable law or agreed to in writing, software
 * distributed under the License is distributed on an "AS IS" BASIS,
 * WITHOUT WARRANTIES OR CONDITIONS OF ANY KIND, either express or implied.
 * See the License for the specific language governing permissions and
 * limitations under the License.
 */

package org.apache.spark.sql.execution.streaming.state

import java.io.ByteArrayOutputStream
import java.lang.Double.{doubleToRawLongBits, longBitsToDouble}
import java.lang.Float.{floatToRawIntBits, intBitsToFloat}
import java.nio.{ByteBuffer, ByteOrder}

import scala.collection.mutable

import org.apache.avro.Schema
import org.apache.avro.generic.{GenericData, GenericDatumReader, GenericDatumWriter, GenericRecord}
import org.apache.avro.io.{DecoderFactory, EncoderFactory}
import org.apache.hadoop.conf.Configuration
import org.apache.hadoop.fs.Path

import org.apache.spark.broadcast.Broadcast
import org.apache.spark.internal.Logging
import org.apache.spark.sql.avro.{AvroDeserializer, AvroOptions, AvroSerializer, SchemaConverters}
import org.apache.spark.sql.catalyst.InternalRow
import org.apache.spark.sql.catalyst.expressions.{BoundReference, JoinedRow, UnsafeProjection, UnsafeRow}
import org.apache.spark.sql.catalyst.expressions.codegen.UnsafeRowWriter
<<<<<<< HEAD
import org.apache.spark.sql.execution.streaming.StateStoreColumnFamilySchemaUtils
import org.apache.spark.sql.execution.streaming.state.RocksDBStateStoreProvider.{SCHEMA_ID_PREFIX_BYTES, STATE_ENCODING_NUM_VERSION_BYTES, STATE_ENCODING_VERSION}
=======
import org.apache.spark.sql.execution.streaming.{CheckpointFileManager, StateStoreColumnFamilySchemaUtils}
import org.apache.spark.sql.execution.streaming.state.RocksDBStateStoreProvider.{SCHEMA_ID_PREFIX_BYTES, STATE_ENCODING_NUM_VERSION_BYTES, STATE_ENCODING_VERSION, VIRTUAL_COL_FAMILY_PREFIX_BYTES}
>>>>>>> 3a120384
import org.apache.spark.sql.types._
import org.apache.spark.unsafe.Platform

sealed trait RocksDBKeyStateEncoder {
  def supportPrefixKeyScan: Boolean
  def encodePrefixKey(prefixKey: UnsafeRow): Array[Byte]
  def encodeKey(row: UnsafeRow): Array[Byte]
  def decodeKey(keyBytes: Array[Byte]): UnsafeRow
}

sealed trait RocksDBValueStateEncoder {
  def supportsMultipleValuesPerKey: Boolean
  def encodeValue(row: UnsafeRow): Array[Byte]
  def decodeValue(valueBytes: Array[Byte]): UnsafeRow
  def decodeValues(valueBytes: Array[Byte]): Iterator[UnsafeRow]
}

trait StateSchemaProvider extends Serializable {
  def getSchemaMetadataValue(key: StateSchemaMetadataKey): StateSchemaMetadataValue

  def getCurrentStateSchemaId(colFamilyName: String, isKey: Boolean): Short
}

// Test implementation that can be dynamically updated
class TestStateSchemaProvider extends StateSchemaProvider {
  private val schemas = mutable.Map.empty[StateSchemaMetadataKey, StateSchemaMetadataValue]

  /**
   * Captures a new schema pair (key schema and value schema) for a column family.
   * Each capture creates two entries - one for the key schema and one for the value schema.
   *
   * @param colFamilyName Name of the column family
   * @param keySchema Spark SQL schema for the key
   * @param valueSchema Spark SQL schema for the value
   * @param keySchemaId Schema ID for the key, defaults to 0
   * @param valueSchemaId Schema ID for the value, defaults to 0
   */
  def captureSchema(
      colFamilyName: String,
      keySchema: StructType,
      valueSchema: StructType,
      keySchemaId: Short = 0,
      valueSchemaId: Short = 0): Unit = {
    schemas ++= Map(
      StateSchemaMetadataKey(colFamilyName, keySchemaId, isKey = true) ->
        StateSchemaMetadataValue(keySchema, SchemaConverters.toAvroTypeWithDefaults(keySchema)),
      StateSchemaMetadataKey(colFamilyName, valueSchemaId, isKey = false) ->
        StateSchemaMetadataValue(valueSchema, SchemaConverters.toAvroTypeWithDefaults(valueSchema))
    )
  }

  override def getSchemaMetadataValue(key: StateSchemaMetadataKey): StateSchemaMetadataValue = {
    schemas(key)
  }

  override def getCurrentStateSchemaId(colFamilyName: String, isKey: Boolean): Short = {
    schemas.keys
      .filter { key =>
        key.colFamilyName == colFamilyName &&
          key.isKey == isKey
      }
      .map(_.schemaId).max
  }
}

class InMemoryStateSchemaProvider(metadata: StateSchemaMetadata)
  extends StateSchemaProvider with Logging {

  override def getSchemaMetadataValue(key: StateSchemaMetadataKey): StateSchemaMetadataValue = {
    metadata.activeSchemas(key)
  }

  override def getCurrentStateSchemaId(colFamilyName: String, isKey: Boolean): Short = {
    metadata.activeSchemas
      .keys
      .filter { key =>
        key.colFamilyName == colFamilyName &&
          key.isKey == isKey
      }
      .map(_.schemaId).max
  }
}

/**
 * Broadcasts schema metadata information for stateful operators in a streaming query.
 *
 * This class provides a way to distribute schema evolution information to all executors
 * via Spark's broadcast mechanism. Each stateful operator in a streaming query maintains
 * its own instance of this class to track schema versions and evolution.
 *
 * @param broadcast Spark broadcast variable containing the schema metadata
 */
case class StateSchemaBroadcast(
    broadcast: Broadcast[StateSchemaMetadata]
) extends Logging with StateSchemaProvider {

  /**
   * Retrieves the schema information for a given column family and schema version
   *
   * @param key A combination of column family name and schema ID
   * @return The corresponding schema metadata value containing both SQL and Avro schemas
   */
  override def getSchemaMetadataValue(key: StateSchemaMetadataKey): StateSchemaMetadataValue = {
    broadcast.value.activeSchemas(key)
  }

  override def getCurrentStateSchemaId(colFamilyName: String, isKey: Boolean): Short = {
    broadcast.value.activeSchemas
      .keys
      .filter { key =>
        key.colFamilyName == colFamilyName &&
          key.isKey == isKey
      }
      .map(_.schemaId).max
  }
}

/**
 * Contains schema evolution metadata for a stateful operator.
 *
 * @param activeSchemas Map of all active schema versions, keyed by column family and schema ID.
 *                      This includes both the current schema and any previous schemas that
 *                      may still exist in the state store.
 */
case class StateSchemaMetadata(
    activeSchemas: Map[StateSchemaMetadataKey, StateSchemaMetadataValue]
)

object StateSchemaMetadata {

  def createStateSchemaMetadata(
      checkpointLocation: String,
      hadoopConf: Configuration,
      stateSchemaFiles: List[String]
  ): StateSchemaMetadata = {
    val fm = CheckpointFileManager.create(new Path(checkpointLocation), hadoopConf)

    // Build up our map of schema metadata
    val activeSchemas = stateSchemaFiles.zipWithIndex.foldLeft(
      Map.empty[StateSchemaMetadataKey, StateSchemaMetadataValue]) {
      case (schemas, (stateSchemaFile, _)) =>
        val fsDataInputStream = fm.open(new Path(stateSchemaFile))
        val colFamilySchemas = StateSchemaCompatibilityChecker.readSchemaFile(fsDataInputStream)

        // For each column family, create metadata entries for both key and value schemas
        val schemaEntries = colFamilySchemas.flatMap { colFamilySchema =>
          // Create key schema metadata
          val keyAvroSchema = SchemaConverters.toAvroTypeWithDefaults(
            colFamilySchema.keySchema)
          val keyEntry = StateSchemaMetadataKey(
            colFamilySchema.colFamilyName,
            colFamilySchema.keySchemaId,
            isKey = true
          ) -> StateSchemaMetadataValue(
            colFamilySchema.keySchema,
            keyAvroSchema
          )

          // Create value schema metadata
          val valueAvroSchema = SchemaConverters.toAvroTypeWithDefaults(
            colFamilySchema.valueSchema)
          val valueEntry = StateSchemaMetadataKey(
            colFamilySchema.colFamilyName,
            colFamilySchema.valueSchemaId,
            isKey = false
          ) -> StateSchemaMetadataValue(
            colFamilySchema.valueSchema,
            valueAvroSchema
          )

          Seq(keyEntry, valueEntry)
        }

        // Add new entries to our accumulated map
        schemas ++ schemaEntries.toMap
    }

    // Create the final metadata
    StateSchemaMetadata(activeSchemas)
  }
}

/**
 * Composite key for looking up schema metadata, combining column family and schema version.
 *
 * @param colFamilyName Name of the RocksDB column family this schema applies to
 * @param schemaId Version identifier for this schema
 */
case class StateSchemaMetadataKey(
    colFamilyName: String,
    schemaId: Short,
    isKey: Boolean
)

/**
 * Contains both SQL and Avro representations of a schema version.
 *
 * The SQL schema represents the logical structure while the Avro schema is used
 * for evolution compatibility checking and serialization.
 *
 * @param sqlSchema The Spark SQL schema definition
 * @param avroSchema The equivalent Avro schema used for compatibility checking
 */
case class StateSchemaMetadataValue(
    sqlSchema: StructType,
    avroSchema: Schema
)

/**
 * Contains schema version information for both key and value schemas in a state store.
 * This information is used to support schema evolution, allowing state schemas to be
 * modified over time while maintaining compatibility with existing state data.
 *
 * @param keySchemaId   A unique identifier for the version of the key schema.
 *                      Used to track and handle changes to the key schema structure.
 * @param valueSchemaId A unique identifier for the version of the value schema.
 *                      Used to track and handle changes to the value schema structure.
 */
case class StateSchemaInfo(
    keySchemaId: Short,
    valueSchemaId: Short
)

/**
 * Represents a row of state data along with its schema version.
 * Used during state storage operations to track which schema version was used
 * to encode the data, enabling proper decoding even when schemas have evolved.
 *
 * @param schemaId The version identifier for the schema that was used to encode this row.
 *                 This could be either a key schema ID or value schema ID depending on context.
 * @param bytes    The actual encoded data bytes for this row. When using Avro encoding,
 *                 these bytes contain the Avro-serialized data. For UnsafeRow encoding,
 *                 these contain the binary-encoded row data.
 */
case class StateSchemaIdRow(
    schemaId: Short,
    bytes: Array[Byte]
)

/**
 * The DataEncoder can encode UnsafeRows into raw bytes in two ways:
 *    - Using the direct byte layout of the UnsafeRow
 *    - Converting the UnsafeRow into an Avro row, and encoding that
 * In both of these cases, the raw bytes that are written into RockDB have
 * headers, footers and other metadata, but they also have data that is provided
 * by the callers. The metadata in each row does not need to be written as Avro or UnsafeRow,
 * but the actual data provided by the caller does.
 * The classes that use this trait require specialized partial encoding which makes them much
 * easier to cache and use, which is why each DataEncoder deals with multiple schemas.
 */
trait DataEncoder {
  /**
   * Encodes a complete key row into bytes. Used as the primary key for state lookups.
   *
   * @param row An UnsafeRow containing all key columns as defined in the keySchema
   * @return Serialized byte array representation of the key
   */
  def encodeKey(row: UnsafeRow): Array[Byte]

  /**
   * Encodes the non-prefix portion of a key row. Used with prefix scan and
   * range scan state lookups where the key is split into prefix and remaining portions.
   *
   * For prefix scans: Encodes columns after the prefix columns
   * For range scans: Encodes columns not included in the ordering columns
   *
   * @param row An UnsafeRow containing only the remaining key columns
   * @return Serialized byte array of the remaining key portion
   * @throws UnsupportedOperationException if called on an encoder that doesn't support split keys
   */
  def encodeRemainingKey(row: UnsafeRow): Array[Byte]

  /**
   * Encodes key columns used for range scanning, ensuring proper sort order in RocksDB.
   *
   * This method handles special encoding for numeric types to maintain correct sort order:
   * - Adds sign byte markers for numeric types
   * - Flips bits for negative floating point values
   * - Preserves null ordering
   *
   * @param row An UnsafeRow containing the columns needed for range scan
   *            (specified by orderingOrdinals)
   * @return Serialized bytes that will maintain correct sort order in RocksDB
   * @throws UnsupportedOperationException if called on an encoder that doesn't support range scans
   */
  def encodePrefixKeyForRangeScan(row: UnsafeRow): Array[Byte]

  /**
   * Encodes a value row into bytes.
   *
   * @param row An UnsafeRow containing the value columns as defined in the valueSchema
   * @return Serialized byte array representation of the value
   */
  def encodeValue(row: UnsafeRow): Array[Byte]

  /**
   * Decodes a complete key from its serialized byte form.
   *
   * For NoPrefixKeyStateEncoder: Decodes the entire key
   * For PrefixKeyScanStateEncoder: Decodes only the prefix portion
   *
   * @param bytes Serialized byte array containing the encoded key
   * @return UnsafeRow containing the decoded key columns
   * @throws UnsupportedOperationException for unsupported encoder types
   */
  def decodeKey(bytes: Array[Byte]): UnsafeRow

  /**
   * Decodes the remaining portion of a split key from its serialized form.
   *
   * For PrefixKeyScanStateEncoder: Decodes columns after the prefix
   * For RangeKeyScanStateEncoder: Decodes non-ordering columns
   *
   * @param bytes Serialized byte array containing the encoded remaining key portion
   * @return UnsafeRow containing the decoded remaining key columns
   * @throws UnsupportedOperationException if called on an encoder that doesn't support split keys
   */
  def decodeRemainingKey(bytes: Array[Byte]): UnsafeRow

  /**
   * Decodes range scan key bytes back into an UnsafeRow, preserving proper ordering.
   *
   * This method reverses the special encoding done by encodePrefixKeyForRangeScan:
   * - Interprets sign byte markers
   * - Reverses bit flipping for negative floating point values
   * - Handles null values
   *
   * @param bytes Serialized byte array containing the encoded range scan key
   * @return UnsafeRow containing the decoded range scan columns
   * @throws UnsupportedOperationException if called on an encoder that doesn't support range scans
   */
  def decodePrefixKeyForRangeScan(bytes: Array[Byte]): UnsafeRow

  /**
   * Decodes a value from its serialized byte form.
   *
   * @param bytes Serialized byte array containing the encoded value
   * @return UnsafeRow containing the decoded value columns
   */
  def decodeValue(bytes: Array[Byte]): UnsafeRow

  def supportsSchemaEvolution: Boolean
}

abstract class RocksDBDataEncoder(
    keyStateEncoderSpec: KeyStateEncoderSpec,
    valueSchema: StructType) extends DataEncoder {

  val keySchema = keyStateEncoderSpec.keySchema
  val reusedKeyRow = new UnsafeRow(keyStateEncoderSpec.keySchema.length)
  val reusedValueRow = new UnsafeRow(valueSchema.length)

  // bit masks used for checking sign or flipping all bits for negative float/double values
  val floatFlipBitMask = 0xFFFFFFFF
  val floatSignBitMask = 0x80000000

  val doubleFlipBitMask = 0xFFFFFFFFFFFFFFFFL
  val doubleSignBitMask = 0x8000000000000000L

  // Byte markers used to identify whether the value is null, negative or positive
  // To ensure sorted ordering, we use the lowest byte value for negative numbers followed by
  // positive numbers and then null values.
  val negativeValMarker: Byte = 0x00.toByte
  val positiveValMarker: Byte = 0x01.toByte
  val nullValMarker: Byte = 0x02.toByte

  def encodeWithStateSchemaId(schemaIdRow: StateSchemaIdRow): Array[Byte] = {
    // Create result array big enough for all prefixes plus data
    val data = schemaIdRow.bytes
    val schemaId = schemaIdRow.schemaId
    val result = new Array[Byte](SCHEMA_ID_PREFIX_BYTES + data.length)
    var offset = Platform.BYTE_ARRAY_OFFSET

    Platform.putShort(result, offset, schemaId)
    offset += SCHEMA_ID_PREFIX_BYTES

    // Write the actual data
    Platform.copyMemory(
      data, Platform.BYTE_ARRAY_OFFSET,
      result, offset,
      data.length
    )
    result
  }

  def decodeStateSchemaIdRow(bytes: Array[Byte]): StateSchemaIdRow = {
    var offset = Platform.BYTE_ARRAY_OFFSET

    // Read column family ID if present
    val schemaId = Platform.getShort(bytes, offset)
    offset += SCHEMA_ID_PREFIX_BYTES

    // Extract the actual data
    val dataLength = bytes.length - SCHEMA_ID_PREFIX_BYTES
    val data = new Array[Byte](dataLength)
    Platform.copyMemory(
      bytes, offset,
      data, Platform.BYTE_ARRAY_OFFSET,
      dataLength
    )

    StateSchemaIdRow(schemaId, data)
  }

  def unsupportedOperationForKeyStateEncoder(
      operation: String
  ): UnsupportedOperationException = {
    new UnsupportedOperationException(
      s"Method $operation not supported for encoder spec type " +
        s"${keyStateEncoderSpec.getClass.getSimpleName}")
  }

  /**
   * Encode the UnsafeRow of N bytes as a N+1 byte array.
   * @note This creates a new byte array and memcopies the UnsafeRow to the new array.
   */
  def encodeUnsafeRow(row: UnsafeRow): Array[Byte] = {
    val bytesToEncode = row.getBytes
    val encodedBytes = new Array[Byte](bytesToEncode.length + STATE_ENCODING_NUM_VERSION_BYTES)
    Platform.putByte(encodedBytes, Platform.BYTE_ARRAY_OFFSET, STATE_ENCODING_VERSION)
    // Platform.BYTE_ARRAY_OFFSET is the recommended way to memcopy b/w byte arrays. See Platform.
    Platform.copyMemory(
      bytesToEncode, Platform.BYTE_ARRAY_OFFSET,
      encodedBytes, Platform.BYTE_ARRAY_OFFSET + STATE_ENCODING_NUM_VERSION_BYTES,
      bytesToEncode.length)
    encodedBytes
  }

  def decodeToUnsafeRow(bytes: Array[Byte], numFields: Int): UnsafeRow = {
    if (bytes != null) {
      val row = new UnsafeRow(numFields)
      decodeToUnsafeRow(bytes, row)
    } else {
      null
    }
  }

  def decodeToUnsafeRow(bytes: Array[Byte], reusedRow: UnsafeRow): UnsafeRow = {
    if (bytes != null) {
      // Platform.BYTE_ARRAY_OFFSET is the recommended way refer to the 1st offset. See Platform.
      reusedRow.pointTo(
        bytes,
        Platform.BYTE_ARRAY_OFFSET + STATE_ENCODING_NUM_VERSION_BYTES,
        bytes.length - STATE_ENCODING_NUM_VERSION_BYTES)
      reusedRow
    } else {
      null
    }
  }
}

class UnsafeRowDataEncoder(
    keyStateEncoderSpec: KeyStateEncoderSpec,
    valueSchema: StructType
) extends RocksDBDataEncoder(keyStateEncoderSpec, valueSchema) {

  override def supportsSchemaEvolution: Boolean = false

  override def encodeKey(row: UnsafeRow): Array[Byte] = {
    encodeUnsafeRow(row)
  }

  override def encodeRemainingKey(row: UnsafeRow): Array[Byte] = {
    encodeUnsafeRow(row)
  }

  override def encodePrefixKeyForRangeScan(row: UnsafeRow): Array[Byte] = {
    assert(keyStateEncoderSpec.isInstanceOf[RangeKeyScanStateEncoderSpec])
    val rsk = keyStateEncoderSpec.asInstanceOf[RangeKeyScanStateEncoderSpec]
    val rangeScanKeyFieldsWithOrdinal = rsk.orderingOrdinals.map { ordinal =>
      val field = rsk.keySchema(ordinal)
      (field, ordinal)
    }
    val writer = new UnsafeRowWriter(rsk.orderingOrdinals.length)
    writer.resetRowWriter()
    rangeScanKeyFieldsWithOrdinal.zipWithIndex.foreach { case (fieldWithOrdinal, idx) =>
      val field = fieldWithOrdinal._1
      val value = row.get(idx, field.dataType)
      // Note that we cannot allocate a smaller buffer here even if the value is null
      // because the effective byte array is considered variable size and needs to have
      // the same size across all rows for the ordering to work as expected.
      val bbuf = ByteBuffer.allocate(field.dataType.defaultSize + 1)
      bbuf.order(ByteOrder.BIG_ENDIAN)
      if (value == null) {
        bbuf.put(nullValMarker)
        writer.write(idx, bbuf.array())
      } else {
        field.dataType match {
          case BooleanType =>
          case ByteType =>
            val byteVal = value.asInstanceOf[Byte]
            val signCol = if (byteVal < 0) {
              negativeValMarker
            } else {
              positiveValMarker
            }
            bbuf.put(signCol)
            bbuf.put(byteVal)
            writer.write(idx, bbuf.array())

          case ShortType =>
            val shortVal = value.asInstanceOf[Short]
            val signCol = if (shortVal < 0) {
              negativeValMarker
            } else {
              positiveValMarker
            }
            bbuf.put(signCol)
            bbuf.putShort(shortVal)
            writer.write(idx, bbuf.array())

          case IntegerType =>
            val intVal = value.asInstanceOf[Int]
            val signCol = if (intVal < 0) {
              negativeValMarker
            } else {
              positiveValMarker
            }
            bbuf.put(signCol)
            bbuf.putInt(intVal)
            writer.write(idx, bbuf.array())

          case LongType =>
            val longVal = value.asInstanceOf[Long]
            val signCol = if (longVal < 0) {
              negativeValMarker
            } else {
              positiveValMarker
            }
            bbuf.put(signCol)
            bbuf.putLong(longVal)
            writer.write(idx, bbuf.array())

          case FloatType =>
            val floatVal = value.asInstanceOf[Float]
            val rawBits = floatToRawIntBits(floatVal)
            // perform sign comparison using bit manipulation to ensure NaN values are handled
            // correctly
            if ((rawBits & floatSignBitMask) != 0) {
              // for negative values, we need to flip all the bits to ensure correct ordering
              val updatedVal = rawBits ^ floatFlipBitMask
              bbuf.put(negativeValMarker)
              // convert the bits back to float
              bbuf.putFloat(intBitsToFloat(updatedVal))
            } else {
              bbuf.put(positiveValMarker)
              bbuf.putFloat(floatVal)
            }
            writer.write(idx, bbuf.array())

          case DoubleType =>
            val doubleVal = value.asInstanceOf[Double]
            val rawBits = doubleToRawLongBits(doubleVal)
            // perform sign comparison using bit manipulation to ensure NaN values are handled
            // correctly
            if ((rawBits & doubleSignBitMask) != 0) {
              // for negative values, we need to flip all the bits to ensure correct ordering
              val updatedVal = rawBits ^ doubleFlipBitMask
              bbuf.put(negativeValMarker)
              // convert the bits back to double
              bbuf.putDouble(longBitsToDouble(updatedVal))
            } else {
              bbuf.put(positiveValMarker)
              bbuf.putDouble(doubleVal)
            }
            writer.write(idx, bbuf.array())
        }
      }
    }
    encodeUnsafeRow(writer.getRow())
  }

  override def encodeValue(row: UnsafeRow): Array[Byte] = encodeUnsafeRow(row)

  override def decodeKey(bytes: Array[Byte]): UnsafeRow = {
    keyStateEncoderSpec match {
      case NoPrefixKeyStateEncoderSpec(_) =>
        decodeToUnsafeRow(bytes, reusedKeyRow)
      case PrefixKeyScanStateEncoderSpec(_, numColsPrefixKey) =>
        decodeToUnsafeRow(bytes, numFields = numColsPrefixKey)
      case _ => throw unsupportedOperationForKeyStateEncoder("decodeKey")
    }
  }

  override def decodeRemainingKey(bytes: Array[Byte]): UnsafeRow = {
    keyStateEncoderSpec match {
      case PrefixKeyScanStateEncoderSpec(_, numColsPrefixKey) =>
        decodeToUnsafeRow(bytes, numFields = numColsPrefixKey)
      case RangeKeyScanStateEncoderSpec(_, orderingOrdinals) =>
        decodeToUnsafeRow(bytes, keySchema.length - orderingOrdinals.length)
      case _ => throw unsupportedOperationForKeyStateEncoder("decodeRemainingKey")
    }
  }

  override def decodePrefixKeyForRangeScan(bytes: Array[Byte]): UnsafeRow = {
    assert(keyStateEncoderSpec.isInstanceOf[RangeKeyScanStateEncoderSpec])
    val rsk = keyStateEncoderSpec.asInstanceOf[RangeKeyScanStateEncoderSpec]
    val writer = new UnsafeRowWriter(rsk.orderingOrdinals.length)
    val rangeScanKeyFieldsWithOrdinal = rsk.orderingOrdinals.map { ordinal =>
      val field = rsk.keySchema(ordinal)
      (field, ordinal)
    }
    writer.resetRowWriter()
    val row = decodeToUnsafeRow(bytes, numFields = rsk.orderingOrdinals.length)
    rangeScanKeyFieldsWithOrdinal.zipWithIndex.foreach { case (fieldWithOrdinal, idx) =>
      val field = fieldWithOrdinal._1

      val value = row.getBinary(idx)
      val bbuf = ByteBuffer.wrap(value.asInstanceOf[Array[Byte]])
      bbuf.order(ByteOrder.BIG_ENDIAN)
      val isNullOrSignCol = bbuf.get()
      if (isNullOrSignCol == nullValMarker) {
        // set the column to null and skip reading the next byte(s)
        writer.setNullAt(idx)
      } else {
        field.dataType match {
          case BooleanType =>
          case ByteType =>
            writer.write(idx, bbuf.get)

          case ShortType =>
            writer.write(idx, bbuf.getShort)

          case IntegerType =>
            writer.write(idx, bbuf.getInt)

          case LongType =>
            writer.write(idx, bbuf.getLong)

          case FloatType =>
            if (isNullOrSignCol == negativeValMarker) {
              // if the number is negative, get the raw binary bits for the float
              // and flip the bits back
              val updatedVal = floatToRawIntBits(bbuf.getFloat) ^ floatFlipBitMask
              writer.write(idx, intBitsToFloat(updatedVal))
            } else {
              writer.write(idx, bbuf.getFloat)
            }

          case DoubleType =>
            if (isNullOrSignCol == negativeValMarker) {
              // if the number is negative, get the raw binary bits for the double
              // and flip the bits back
              val updatedVal = doubleToRawLongBits(bbuf.getDouble) ^ doubleFlipBitMask
              writer.write(idx, longBitsToDouble(updatedVal))
            } else {
              writer.write(idx, bbuf.getDouble)
            }
        }
      }
    }
    writer.getRow()
  }

  override def decodeValue(bytes: Array[Byte]): UnsafeRow = decodeToUnsafeRow(bytes, reusedValueRow)
}

/**
 * Encoder that uses Avro for serializing state store data with schema evolution support.
 * The encoded format varies depending on the key type and whether it's a key or value:
 *
 * For prefix and range scan keys:
 * |--prefix---|--schemaId (2 bytes)--|--remainingKeyBytes (avro-encoded)--|
 * where:
 * - prefix: Variable length prefix for scan operations
 * - schemaId: 2 byte short integer identifying the schema version
 * - remainingKeyBytes: Avro-encoded remaining key data
 *
 * For no-prefix keys and values:
 * |--schemaId (2 bytes)--|--avroEncodedBytes--|
 * where:
 * - schemaId: 2 byte short integer identifying the schema version
 * - avroEncodedBytes: Variable length Avro-encoded data
 *
 * The schema ID allows the state store to identify which schema version was used
 * to encode the data, enabling proper decoding even when schemas have evolved over time.
 *
 * @param keyStateEncoderSpec Specification for how to encode keys (prefix/range scan)
 * @param valueSchema Schema for the values to be encoded
 * @param stateSchemaInfo Schema version information for both keys and values
 */
class AvroStateEncoder(
    keyStateEncoderSpec: KeyStateEncoderSpec,
    valueSchema: StructType,
    stateSchemaProvider: Option[StateSchemaProvider],
    columnFamilyInfo: Option[ColumnFamilyInfo]
) extends RocksDBDataEncoder(keyStateEncoderSpec, valueSchema) with Logging {

  private val avroEncoder = createAvroEnc(keyStateEncoderSpec, valueSchema)

  // current schema IDs instantiated lazily
  // schema information
  private lazy val currentKeySchemaId: Short = getStateSchemaProvider.getCurrentStateSchemaId(
    getColFamilyName,
    isKey = true
  )

  private lazy val currentValSchemaId: Short = getStateSchemaProvider.getCurrentStateSchemaId(
    getColFamilyName,
    isKey = false
  )

  // Avro schema used by the avro encoders
  private lazy val keyAvroType: Schema = SchemaConverters.toAvroTypeWithDefaults(keySchema)
  private lazy val keyProj = UnsafeProjection.create(keySchema)

  private lazy val valueAvroType: Schema = SchemaConverters.toAvroTypeWithDefaults(valueSchema)
  private lazy val valueProj = UnsafeProjection.create(valueSchema)

  // Prefix Key schema and projection definitions used by the Avro Serializers
  // and Deserializers
  private lazy val prefixKeySchema = keyStateEncoderSpec match {
    case PrefixKeyScanStateEncoderSpec(keySchema, numColsPrefixKey) =>
      StructType(keySchema.take (numColsPrefixKey))
    case _ => throw unsupportedOperationForKeyStateEncoder("prefixKeySchema")
  }

  private lazy val prefixKeyAvroType = SchemaConverters.toAvroTypeWithDefaults(prefixKeySchema)
  private lazy val prefixKeyProj = UnsafeProjection.create(prefixKeySchema)

  // Range Key schema and projection definitions used by the Avro Serializers and
  // Deserializers
  private lazy val rangeScanKeyFieldsWithOrdinal = keyStateEncoderSpec match {
    case RangeKeyScanStateEncoderSpec(keySchema, orderingOrdinals) =>
      orderingOrdinals.map { ordinal =>
        val field = keySchema(ordinal)
        (field, ordinal)
      }
    case _ =>
      throw unsupportedOperationForKeyStateEncoder("rangeScanKey")
  }

  private lazy val rangeScanAvroSchema = StateStoreColumnFamilySchemaUtils.convertForRangeScan(
    StructType(rangeScanKeyFieldsWithOrdinal.map(_._1).toArray))

  private lazy val rangeScanAvroType = SchemaConverters.toAvroTypeWithDefaults(rangeScanAvroSchema)

  private lazy val rangeScanAvroProjection = UnsafeProjection.create(rangeScanAvroSchema)

  // Existing remainder key schema definitions
  // Remaining Key schema and projection definitions used by the Avro Serializers
  // and Deserializers
  private lazy val remainingKeySchema = keyStateEncoderSpec match {
    case PrefixKeyScanStateEncoderSpec(keySchema, numColsPrefixKey) =>
      StructType(keySchema.drop(numColsPrefixKey))
    case RangeKeyScanStateEncoderSpec(keySchema, orderingOrdinals) =>
      StructType(0.until(keySchema.length).diff(orderingOrdinals).map(keySchema(_)))
    case _ => throw unsupportedOperationForKeyStateEncoder("remainingKeySchema")
  }

  private lazy val remainingKeyAvroType = SchemaConverters.toAvroTypeWithDefaults(
    remainingKeySchema)

  private lazy val remainingKeyAvroProjection = UnsafeProjection.create(remainingKeySchema)

  private def getAvroSerializer(schema: StructType): AvroSerializer = {
    val avroType = SchemaConverters.toAvroTypeWithDefaults(schema)
    new AvroSerializer(schema, avroType, nullable = false)
  }

  private def getAvroDeserializer(schema: StructType): AvroDeserializer = {
    val avroType = SchemaConverters.toAvroTypeWithDefaults(schema)
    val avroOptions = AvroOptions(Map.empty)
    new AvroDeserializer(avroType, schema,
      avroOptions.datetimeRebaseModeInRead, avroOptions.useStableIdForUnionType,
      avroOptions.stableIdPrefixForUnionType, avroOptions.recursiveFieldMaxDepth)
  }

  /**
   * Creates an AvroEncoder that handles both key and value serialization/deserialization.
   * This method sets up the complete encoding infrastructure needed for state store operations.
   *
   * The encoder handles different key encoding specifications:
   * - NoPrefixKeyStateEncoderSpec: Simple key encoding without prefix
   * - PrefixKeyScanStateEncoderSpec: Keys with prefix for efficient scanning
   * - RangeKeyScanStateEncoderSpec: Keys with ordering requirements for range scans
   *
   * For prefix scan cases, it also creates separate encoders for the suffix portion of keys.
   *
   * @param keyStateEncoderSpec Specification for how to encode keys
   * @param valueSchema Schema for the values to be encoded
   * @return An AvroEncoder containing all necessary serializers and deserializers
   */
  private def createAvroEnc(
      keyStateEncoderSpec: KeyStateEncoderSpec,
      valueSchema: StructType): AvroEncoder = {
    val valueSerializer = getAvroSerializer(valueSchema)
    val valueDeserializer = getAvroDeserializer(valueSchema)

    // Get key schema based on encoder spec type
    val keySchema = keyStateEncoderSpec match {
      case NoPrefixKeyStateEncoderSpec(schema) =>
        schema
      case PrefixKeyScanStateEncoderSpec(schema, numColsPrefixKey) =>
        StructType(schema.take(numColsPrefixKey))
      case RangeKeyScanStateEncoderSpec(schema, orderingOrdinals) =>
        val remainingSchema = {
          0.until(schema.length).diff(orderingOrdinals).map { ordinal =>
            schema(ordinal)
          }
        }
        StructType(remainingSchema)
    }

    // Handle suffix key schema for prefix scan case
    val suffixKeySchema = keyStateEncoderSpec match {
      case PrefixKeyScanStateEncoderSpec(schema, numColsPrefixKey) =>
        Some(StructType(schema.drop(numColsPrefixKey)))
      case _ =>
        None
    }

    val keySerializer = getAvroSerializer(keySchema)
    val keyDeserializer = getAvroDeserializer(keySchema)

    // Create the AvroEncoder with all components
    AvroEncoder(
      keySerializer,
      keyDeserializer,
      valueSerializer,
      valueDeserializer,
      suffixKeySchema.map(getAvroSerializer),
      suffixKeySchema.map(getAvroDeserializer)
    )
  }

  override def supportsSchemaEvolution: Boolean = true

  private def getColFamilyName: String = {
    columnFamilyInfo.get.colFamilyName
  }

  private def getStateSchemaProvider: StateSchemaProvider = {
    assert(stateSchemaProvider.isDefined, "StateSchemaProvider should always be" +
      " defined for the Avro encoder")
    stateSchemaProvider.get
  }

  /**
   * This method takes an UnsafeRow, and serializes to a byte array using Avro encoding.
   */
  def encodeUnsafeRowToAvro(
      row: UnsafeRow,
      avroSerializer: AvroSerializer,
      valueAvroType: Schema,
      out: ByteArrayOutputStream): Array[Byte] = {
    // InternalRow -> Avro.GenericDataRecord
    val avroData =
      avroSerializer.serialize(row)
    out.reset()
    val encoder = EncoderFactory.get().directBinaryEncoder(out, null)
    val writer = new GenericDatumWriter[Any](
      valueAvroType) // Defining Avro writer for this struct type
    writer.write(avroData, encoder) // Avro.GenericDataRecord -> byte array
    encoder.flush()
    out.toByteArray
  }

  /**
   * This method takes a byte array written using Avro encoding, and
   * deserializes to an UnsafeRow using the Avro deserializer
   */
  def decodeFromAvroToUnsafeRow(
      valueBytes: Array[Byte],
      avroDeserializer: AvroDeserializer,
      valueAvroType: Schema,
      valueProj: UnsafeProjection): UnsafeRow = {
    if (valueBytes != null) {
      val reader = new GenericDatumReader[Any](valueAvroType)
      val decoder = DecoderFactory.get().binaryDecoder(
        valueBytes, 0, valueBytes.length, null)
      // bytes -> Avro.GenericDataRecord
      val genericData = reader.read(null, decoder)
      // Avro.GenericDataRecord -> InternalRow
      val internalRow = avroDeserializer.deserialize(
        genericData).orNull.asInstanceOf[InternalRow]
      // InternalRow -> UnsafeRow
      valueProj.apply(internalRow)
    } else {
      null
    }
  }

  /**
   * This method takes a byte array written using Avro encoding, and
   * deserializes to an UnsafeRow using the Avro deserializer
   *
   * @param valueBytes The raw bytes containing Avro-encoded data
   * @param avroDeserializer Custom deserializer to convert Avro records to InternalRows
   * @param writerSchema The Avro schema used when writing the data
   * @param readerSchema The Avro schema to use for reading (may be different from writer schema)
   * @param valueProj Projection to convert InternalRow to UnsafeRow
   * @return The deserialized UnsafeRow, or null if input bytes are null
   */
  def decodeFromAvroToUnsafeRow(
      valueBytes: Array[Byte],
      avroDeserializer: AvroDeserializer,
      writerSchema: Schema,
      readerSchema: Schema,
      valueProj: UnsafeProjection): UnsafeRow = {
    if (valueBytes != null) {
      val reader = new GenericDatumReader[Any](writerSchema, readerSchema)
      val decoder = DecoderFactory.get().binaryDecoder(
        valueBytes, 0, valueBytes.length, null)
      // bytes -> Avro.GenericDataRecord
      val genericData = reader.read(null, decoder)
      // Avro.GenericDataRecord -> InternalRow
      val internalRow = avroDeserializer.deserialize(
        genericData).orNull.asInstanceOf[InternalRow]
      // InternalRow -> UnsafeRow
      valueProj.apply(internalRow)
    } else {
      null
    }
  }

  private val out = new ByteArrayOutputStream

  override def encodeKey(row: UnsafeRow): Array[Byte] = {
    keyStateEncoderSpec match {
      case NoPrefixKeyStateEncoderSpec(_) =>
        val avroRow =
          encodeUnsafeRowToAvro(row, avroEncoder.keySerializer, keyAvroType, out)
        // prepend stateSchemaId to the Avro-encoded key portion for NoPrefixKeys
        encodeWithStateSchemaId(
          StateSchemaIdRow(currentKeySchemaId, avroRow))
      case PrefixKeyScanStateEncoderSpec(_, _) =>
        encodeUnsafeRowToAvro(row, avroEncoder.keySerializer, prefixKeyAvroType, out)
      case _ => throw unsupportedOperationForKeyStateEncoder("encodeKey")
    }
  }

  override def encodeRemainingKey(row: UnsafeRow): Array[Byte] = {
    val avroRow = keyStateEncoderSpec match {
      case PrefixKeyScanStateEncoderSpec(_, _) =>
        encodeUnsafeRowToAvro(row, avroEncoder.suffixKeySerializer.get, remainingKeyAvroType, out)
      case RangeKeyScanStateEncoderSpec(_, _) =>
        encodeUnsafeRowToAvro(row, avroEncoder.keySerializer, remainingKeyAvroType, out)
      case _ => throw unsupportedOperationForKeyStateEncoder("encodeRemainingKey")
    }
    // prepend stateSchemaId to the remaining key portion
    encodeWithStateSchemaId(
      StateSchemaIdRow(currentKeySchemaId, avroRow))
  }

  /**
   * Encodes an UnsafeRow into an Avro-compatible byte array format for range scan operations.
   *
   * This method transforms row data into a binary format that preserves ordering when
   * used in range scans.
   * For each field in the row:
   * - A marker byte is written to indicate null status or sign (for numeric types)
   * - The value is written in big-endian format
   *
   * Special handling is implemented for:
   * - Null values: marked with nullValMarker followed by zero bytes
   * - Negative numbers: marked with negativeValMarker
   * - Floating point numbers: bit manipulation to handle sign and NaN values correctly
   *
   * @param row The UnsafeRow to encode
   * @param avroType The Avro schema defining the structure for encoding
   * @return Array[Byte] containing the Avro-encoded data that preserves ordering for range scans
   * @throws UnsupportedOperationException if a field's data type is not supported for range
   *                                       scan encoding
   */
  override def encodePrefixKeyForRangeScan(row: UnsafeRow): Array[Byte] = {
    val record = new GenericData.Record(rangeScanAvroType)
    var fieldIdx = 0
    rangeScanKeyFieldsWithOrdinal.zipWithIndex.foreach { case (fieldWithOrdinal, idx) =>
      val field = fieldWithOrdinal._1
      val value = row.get(idx, field.dataType)

      // Create marker byte buffer
      val markerBuffer = ByteBuffer.allocate(1)
      markerBuffer.order(ByteOrder.BIG_ENDIAN)

      if (value == null) {
        markerBuffer.put(nullValMarker)
        record.put(fieldIdx, ByteBuffer.wrap(markerBuffer.array()))
        record.put(fieldIdx + 1, ByteBuffer.wrap(new Array[Byte](field.dataType.defaultSize)))
      } else {
        field.dataType match {
          case BooleanType =>
            markerBuffer.put(positiveValMarker)
            record.put(fieldIdx, ByteBuffer.wrap(markerBuffer.array()))
            val valueBuffer = ByteBuffer.allocate(1)
            valueBuffer.put(if (value.asInstanceOf[Boolean]) 1.toByte else 0.toByte)
            record.put(fieldIdx + 1, ByteBuffer.wrap(valueBuffer.array()))

          case ByteType =>
            val byteVal = value.asInstanceOf[Byte]
            markerBuffer.put(if (byteVal < 0) negativeValMarker else positiveValMarker)
            record.put(fieldIdx, ByteBuffer.wrap(markerBuffer.array()))

            val valueBuffer = ByteBuffer.allocate(1)
            valueBuffer.order(ByteOrder.BIG_ENDIAN)
            valueBuffer.put(byteVal)
            record.put(fieldIdx + 1, ByteBuffer.wrap(valueBuffer.array()))

          case ShortType =>
            val shortVal = value.asInstanceOf[Short]
            markerBuffer.put(if (shortVal < 0) negativeValMarker else positiveValMarker)
            record.put(fieldIdx, ByteBuffer.wrap(markerBuffer.array()))

            val valueBuffer = ByteBuffer.allocate(2)
            valueBuffer.order(ByteOrder.BIG_ENDIAN)
            valueBuffer.putShort(shortVal)
            record.put(fieldIdx + 1, ByteBuffer.wrap(valueBuffer.array()))

          case IntegerType =>
            val intVal = value.asInstanceOf[Int]
            markerBuffer.put(if (intVal < 0) negativeValMarker else positiveValMarker)
            record.put(fieldIdx, ByteBuffer.wrap(markerBuffer.array()))

            val valueBuffer = ByteBuffer.allocate(4)
            valueBuffer.order(ByteOrder.BIG_ENDIAN)
            valueBuffer.putInt(intVal)
            record.put(fieldIdx + 1, ByteBuffer.wrap(valueBuffer.array()))

          case LongType =>
            val longVal = value.asInstanceOf[Long]
            markerBuffer.put(if (longVal < 0) negativeValMarker else positiveValMarker)
            record.put(fieldIdx, ByteBuffer.wrap(markerBuffer.array()))

            val valueBuffer = ByteBuffer.allocate(8)
            valueBuffer.order(ByteOrder.BIG_ENDIAN)
            valueBuffer.putLong(longVal)
            record.put(fieldIdx + 1, ByteBuffer.wrap(valueBuffer.array()))

          case FloatType =>
            val floatVal = value.asInstanceOf[Float]
            val rawBits = floatToRawIntBits(floatVal)
            markerBuffer.put(if ((rawBits & floatSignBitMask) != 0) {
              negativeValMarker
            } else {
              positiveValMarker
            })
            record.put(fieldIdx, ByteBuffer.wrap(markerBuffer.array()))

            val valueBuffer = ByteBuffer.allocate(4)
            valueBuffer.order(ByteOrder.BIG_ENDIAN)
            if ((rawBits & floatSignBitMask) != 0) {
              val updatedVal = rawBits ^ floatFlipBitMask
              valueBuffer.putFloat(intBitsToFloat(updatedVal))
            } else {
              valueBuffer.putFloat(floatVal)
            }
            record.put(fieldIdx + 1, ByteBuffer.wrap(valueBuffer.array()))

          case DoubleType =>
            val doubleVal = value.asInstanceOf[Double]
            val rawBits = doubleToRawLongBits(doubleVal)
            markerBuffer.put(if ((rawBits & doubleSignBitMask) != 0) {
              negativeValMarker
            } else {
              positiveValMarker
            })
            record.put(fieldIdx, ByteBuffer.wrap(markerBuffer.array()))

            val valueBuffer = ByteBuffer.allocate(8)
            valueBuffer.order(ByteOrder.BIG_ENDIAN)
            if ((rawBits & doubleSignBitMask) != 0) {
              val updatedVal = rawBits ^ doubleFlipBitMask
              valueBuffer.putDouble(longBitsToDouble(updatedVal))
            } else {
              valueBuffer.putDouble(doubleVal)
            }
            record.put(fieldIdx + 1, ByteBuffer.wrap(valueBuffer.array()))

          case _ => throw new UnsupportedOperationException(
            s"Range scan encoding not supported for data type: ${field.dataType}")
        }
      }
      fieldIdx += 2
    }

    out.reset()
    val writer = new GenericDatumWriter[GenericRecord](rangeScanAvroType)
    val encoder = EncoderFactory.get().binaryEncoder(out, null)
    writer.write(record, encoder)
    encoder.flush()
    out.toByteArray
  }

  override def encodeValue(row: UnsafeRow): Array[Byte] = {
    val avroRow = encodeUnsafeRowToAvro(row, avroEncoder.valueSerializer, valueAvroType, out)
    // prepend stateSchemaId to the Avro-encoded value portion
    encodeWithStateSchemaId(StateSchemaIdRow(currentValSchemaId, avroRow))
  }

  override def decodeKey(bytes: Array[Byte]): UnsafeRow = {
    keyStateEncoderSpec match {
      case NoPrefixKeyStateEncoderSpec(_) =>
        val schemaIdRow = decodeStateSchemaIdRow(bytes)
        decodeFromAvroToUnsafeRow(
          schemaIdRow.bytes, avroEncoder.keyDeserializer, keyAvroType, keyProj)
      case PrefixKeyScanStateEncoderSpec(_, _) =>
        decodeFromAvroToUnsafeRow(
          bytes, avroEncoder.keyDeserializer, prefixKeyAvroType, prefixKeyProj)
      case _ => throw unsupportedOperationForKeyStateEncoder("decodeKey")
    }
  }


  override def decodeRemainingKey(bytes: Array[Byte]): UnsafeRow = {
    val schemaIdRow = decodeStateSchemaIdRow(bytes)
    keyStateEncoderSpec match {
      case PrefixKeyScanStateEncoderSpec(_, _) =>
        decodeFromAvroToUnsafeRow(schemaIdRow.bytes,
          avroEncoder.suffixKeyDeserializer.get, remainingKeyAvroType, remainingKeyAvroProjection)
      case RangeKeyScanStateEncoderSpec(_, _) =>
        decodeFromAvroToUnsafeRow(
          schemaIdRow.bytes,
          avroEncoder.keyDeserializer, remainingKeyAvroType, remainingKeyAvroProjection)
      case _ => throw unsupportedOperationForKeyStateEncoder("decodeRemainingKey")
    }
  }

  /**
   * Decodes an Avro-encoded byte array back into an UnsafeRow for range scan operations.
   *
   * This method reverses the encoding process performed by encodePrefixKeyForRangeScan:
   * - Reads the marker byte to determine null status or sign
   * - Reconstructs the original values from big-endian format
   * - Handles special cases for floating point numbers by reversing bit manipulations
   *
   * The decoding process preserves the original data types and values, including:
   * - Null values marked by nullValMarker
   * - Sign information for numeric types
   * - Proper restoration of negative floating point values
   *
   * @param bytes The Avro-encoded byte array to decode
   * @param avroType The Avro schema defining the structure for decoding
   * @return UnsafeRow containing the decoded data
   * @throws UnsupportedOperationException if a field's data type is not supported for range
   *                                       scan decoding
   */
  override def decodePrefixKeyForRangeScan(bytes: Array[Byte]): UnsafeRow = {
    val reader = new GenericDatumReader[GenericRecord](rangeScanAvroType)
    val decoder = DecoderFactory.get().binaryDecoder(bytes, 0, bytes.length, null)
    val record = reader.read(null, decoder)

    val rowWriter = new UnsafeRowWriter(rangeScanKeyFieldsWithOrdinal.length)
    rowWriter.resetRowWriter()

    var fieldIdx = 0
    rangeScanKeyFieldsWithOrdinal.zipWithIndex.foreach { case (fieldWithOrdinal, idx) =>
      val field = fieldWithOrdinal._1

      val markerBytes = record.get(fieldIdx).asInstanceOf[ByteBuffer].array()
      val markerBuf = ByteBuffer.wrap(markerBytes)
      markerBuf.order(ByteOrder.BIG_ENDIAN)
      val marker = markerBuf.get()

      if (marker == nullValMarker) {
        rowWriter.setNullAt(idx)
      } else {
        field.dataType match {
          case BooleanType =>
            val bytes = record.get(fieldIdx + 1).asInstanceOf[ByteBuffer].array()
            rowWriter.write(idx, bytes(0) == 1)

          case ByteType =>
            val bytes = record.get(fieldIdx + 1).asInstanceOf[ByteBuffer].array()
            val valueBuf = ByteBuffer.wrap(bytes)
            valueBuf.order(ByteOrder.BIG_ENDIAN)
            rowWriter.write(idx, valueBuf.get())

          case ShortType =>
            val bytes = record.get(fieldIdx + 1).asInstanceOf[ByteBuffer].array()
            val valueBuf = ByteBuffer.wrap(bytes)
            valueBuf.order(ByteOrder.BIG_ENDIAN)
            rowWriter.write(idx, valueBuf.getShort())

          case IntegerType =>
            val bytes = record.get(fieldIdx + 1).asInstanceOf[ByteBuffer].array()
            val valueBuf = ByteBuffer.wrap(bytes)
            valueBuf.order(ByteOrder.BIG_ENDIAN)
            rowWriter.write(idx, valueBuf.getInt())

          case LongType =>
            val bytes = record.get(fieldIdx + 1).asInstanceOf[ByteBuffer].array()
            val valueBuf = ByteBuffer.wrap(bytes)
            valueBuf.order(ByteOrder.BIG_ENDIAN)
            rowWriter.write(idx, valueBuf.getLong())

          case FloatType =>
            val bytes = record.get(fieldIdx + 1).asInstanceOf[ByteBuffer].array()
            val valueBuf = ByteBuffer.wrap(bytes)
            valueBuf.order(ByteOrder.BIG_ENDIAN)
            if (marker == negativeValMarker) {
              val floatVal = valueBuf.getFloat
              val updatedVal = floatToRawIntBits(floatVal) ^ floatFlipBitMask
              rowWriter.write(idx, intBitsToFloat(updatedVal))
            } else {
              rowWriter.write(idx, valueBuf.getFloat())
            }

          case DoubleType =>
            val bytes = record.get(fieldIdx + 1).asInstanceOf[ByteBuffer].array()
            val valueBuf = ByteBuffer.wrap(bytes)
            valueBuf.order(ByteOrder.BIG_ENDIAN)
            if (marker == negativeValMarker) {
              val doubleVal = valueBuf.getDouble
              val updatedVal = doubleToRawLongBits(doubleVal) ^ doubleFlipBitMask
              rowWriter.write(idx, longBitsToDouble(updatedVal))
            } else {
              rowWriter.write(idx, valueBuf.getDouble())
            }

          case _ => throw new UnsupportedOperationException(
            s"Range scan decoding not supported for data type: ${field.dataType}")
        }
      }
      fieldIdx += 2
    }

    rowWriter.getRow()
  }

  override def decodeValue(bytes: Array[Byte]): UnsafeRow = {
    val schemaIdRow = decodeStateSchemaIdRow(bytes)
    val writerSchema = getStateSchemaProvider.getSchemaMetadataValue(
      StateSchemaMetadataKey(
        getColFamilyName,
        schemaIdRow.schemaId,
        isKey = false
      )
    )
    decodeFromAvroToUnsafeRow(
      schemaIdRow.bytes,
      avroEncoder.valueDeserializer,
      writerSchema.avroSchema,
      valueAvroType, valueProj
    )
  }
}

/**
 * Factory object for creating state encoders used by RocksDB state store.
 *
 * The encoders created by this object handle serialization and deserialization of state data,
 * supporting both key and value encoding with various access patterns
 * (e.g., prefix scan, range scan).
 */
object RocksDBStateEncoder extends Logging {

  /**
   * Creates a key encoder based on the specified encoding strategy and configuration.
   *
   * @param dataEncoder The underlying encoder that handles the actual data encoding/decoding
   * @param keyStateEncoderSpec Specification defining the key encoding strategy
   *                            (no prefix, prefix scan, or range scan)
   * @param useColumnFamilies Whether to use RocksDB column families for storage
   * @return A configured RocksDBKeyStateEncoder instance
   */
  def getKeyEncoder(
      dataEncoder: RocksDBDataEncoder,
      keyStateEncoderSpec: KeyStateEncoderSpec,
      useColumnFamilies: Boolean): RocksDBKeyStateEncoder = {
    keyStateEncoderSpec.toEncoder(dataEncoder, useColumnFamilies)
  }

  /**
   * Creates a value encoder that supports either single or multiple values per key.
   *
   * @param dataEncoder The underlying encoder that handles the actual data encoding/decoding
   * @param valueSchema Schema defining the structure of values to be encoded
   * @param useMultipleValuesPerKey If true, creates an encoder that can handle multiple values
   *                                per key; if false, creates an encoder for single values
   * @return A configured RocksDBValueStateEncoder instance
   */
  def getValueEncoder(
      dataEncoder: RocksDBDataEncoder,
      valueSchema: StructType,
      useMultipleValuesPerKey: Boolean): RocksDBValueStateEncoder = {
    if (useMultipleValuesPerKey) {
      new MultiValuedStateEncoder(dataEncoder, valueSchema)
    } else {
      new SingleValueStateEncoder(dataEncoder, valueSchema)
    }
  }
}

/**
 * RocksDB Key Encoder for UnsafeRow that supports prefix scan
 *
 * @param dataEncoder - the encoder that handles actual encoding/decoding of data
 * @param keySchema - schema of the key to be encoded
 * @param numColsPrefixKey - number of columns to be used for prefix key
 * @param useColumnFamilies - if column family is enabled for this encoder
 */
class PrefixKeyScanStateEncoder(
    dataEncoder: RocksDBDataEncoder,
    keySchema: StructType,
    numColsPrefixKey: Int,
    useColumnFamilies: Boolean = false)
  extends RocksDBKeyStateEncoder with Logging {

  private val prefixKeyFieldsWithIdx: Seq[(StructField, Int)] = {
    keySchema.zipWithIndex.take(numColsPrefixKey)
  }

  private val remainingKeyFieldsWithIdx: Seq[(StructField, Int)] = {
    keySchema.zipWithIndex.drop(numColsPrefixKey)
  }

  private val prefixKeyProjection: UnsafeProjection = {
    val refs = prefixKeyFieldsWithIdx.map(x => BoundReference(x._2, x._1.dataType, x._1.nullable))
    UnsafeProjection.create(refs)
  }

  private val remainingKeyProjection: UnsafeProjection = {
    val refs = remainingKeyFieldsWithIdx.map(x =>
      BoundReference(x._2, x._1.dataType, x._1.nullable))
    UnsafeProjection.create(refs)
  }

  // This is quite simple to do - just bind sequentially, as we don't change the order.
  private val restoreKeyProjection: UnsafeProjection = UnsafeProjection.create(keySchema)

  // Reusable objects
  private val joinedRowOnKey = new JoinedRow()

  override def encodeKey(row: UnsafeRow): Array[Byte] = {
    // First encode prefix and remaining key parts
    val prefixKeyEncoded = dataEncoder.encodeKey(extractPrefixKey(row))
    val remainingEncoded = dataEncoder.encodeRemainingKey(remainingKeyProjection(row))

    // Combine prefix key and remaining key into single array
    val combinedData = new Array[Byte](4 + prefixKeyEncoded.length + remainingEncoded.length)
    Platform.putInt(combinedData, Platform.BYTE_ARRAY_OFFSET, prefixKeyEncoded.length)
    Platform.copyMemory(
      prefixKeyEncoded, Platform.BYTE_ARRAY_OFFSET,
      combinedData, Platform.BYTE_ARRAY_OFFSET + 4,
      prefixKeyEncoded.length
    )
    Platform.copyMemory(
      remainingEncoded, Platform.BYTE_ARRAY_OFFSET,
      combinedData, Platform.BYTE_ARRAY_OFFSET + 4 + prefixKeyEncoded.length,
      remainingEncoded.length
    )

    combinedData
  }

  override def decodeKey(keyBytes: Array[Byte]): UnsafeRow = {
    val keyData = keyBytes

    // Get prefix key length from the start of the actual key data
    val prefixKeyEncodedLen = Platform.getInt(keyData, Platform.BYTE_ARRAY_OFFSET)
    val prefixKeyEncoded = new Array[Byte](prefixKeyEncodedLen)
    Platform.copyMemory(
      keyData, Platform.BYTE_ARRAY_OFFSET + 4,
      prefixKeyEncoded, Platform.BYTE_ARRAY_OFFSET,
      prefixKeyEncodedLen
    )

    // Calculate remaining key length and extract it
    val remainingKeyEncodedLen = keyData.length - 4 - prefixKeyEncodedLen
    val remainingKeyEncoded = new Array[Byte](remainingKeyEncodedLen)
    Platform.copyMemory(
      keyData, Platform.BYTE_ARRAY_OFFSET + 4 + prefixKeyEncodedLen,
      remainingKeyEncoded, Platform.BYTE_ARRAY_OFFSET,
      remainingKeyEncodedLen
    )

    // Decode both parts and combine
    val prefixKeyDecoded = dataEncoder.decodeKey(prefixKeyEncoded)
    val remainingKeyDecoded = dataEncoder.decodeRemainingKey(remainingKeyEncoded)
    restoreKeyProjection(joinedRowOnKey.withLeft(prefixKeyDecoded).withRight(remainingKeyDecoded))
  }

  private def extractPrefixKey(key: UnsafeRow): UnsafeRow = {
    prefixKeyProjection(key)
  }

  override def encodePrefixKey(prefixKey: UnsafeRow): Array[Byte] = {
    // First encode the prefix key part
    val prefixKeyEncoded = dataEncoder.encodeKey(prefixKey)

    // Create array with length prefix
    val dataWithLength = new Array[Byte](4 + prefixKeyEncoded.length)
    Platform.putInt(dataWithLength, Platform.BYTE_ARRAY_OFFSET, prefixKeyEncoded.length)
    Platform.copyMemory(
      prefixKeyEncoded, Platform.BYTE_ARRAY_OFFSET,
      dataWithLength, Platform.BYTE_ARRAY_OFFSET + 4,
      prefixKeyEncoded.length
    )
    dataWithLength
  }

  override def supportPrefixKeyScan: Boolean = true
}

/**
 * RocksDB Key Encoder for UnsafeRow that supports range scan for fixed size fields
 *
 * To encode a row for range scan, we first project the orderingOrdinals from the oridinal
 * UnsafeRow into another UnsafeRow; we then rewrite that new UnsafeRow's fields in BIG_ENDIAN
 * to allow for scanning keys in sorted order using the byte-wise comparison method that
 * RocksDB uses.
 *
 * Then, for the rest of the fields, we project those into another UnsafeRow.
 * We then effectively join these two UnsafeRows together, and finally take those bytes
 * to get the resulting row.
 *
 * We cannot support variable sized fields in the range scan because the UnsafeRow format
 * stores variable sized fields as offset and length pointers to the actual values,
 * thereby changing the required ordering.
 *
 * Note that we also support "null" values being passed for these fixed size fields. We prepend
 * a single byte to indicate whether the column value is null or not. We cannot change the
 * nullability on the UnsafeRow itself as the expected ordering would change if non-first
 * columns are marked as null. If the first col is null, those entries will appear last in
 * the iterator. If non-first columns are null, ordering based on the previous columns will
 * still be honored. For rows with null column values, ordering for subsequent columns
 * will also be maintained within those set of rows. We use the same byte to also encode whether
 * the value is negative or not. For negative float/double values, we flip all the bits to ensure
 * the right lexicographical ordering. For the rationale around this, please check the link
 * here: https://en.wikipedia.org/wiki/IEEE_754#Design_rationale
 *
 * @param dataEncoder - the encoder that handles the actual encoding/decoding of data
 * @param keySchema - schema of the key to be encoded
 * @param orderingOrdinals - the ordinals for which the range scan is constructed
 * @param useColumnFamilies - if column family is enabled for this encoder
 */
class RangeKeyScanStateEncoder(
    dataEncoder: RocksDBDataEncoder,
    keySchema: StructType,
    orderingOrdinals: Seq[Int],
    useColumnFamilies: Boolean = false)
  extends RocksDBKeyStateEncoder with Logging {

  private val rangeScanKeyFieldsWithOrdinal: Seq[(StructField, Int)] = {
    orderingOrdinals.map { ordinal =>
      val field = keySchema(ordinal)
      (field, ordinal)
    }
  }

  private def isFixedSize(dataType: DataType): Boolean = dataType match {
    case _: ByteType | _: BooleanType | _: ShortType | _: IntegerType | _: LongType |
      _: FloatType | _: DoubleType => true
    case _ => false
  }

  // verify that only fixed sized columns are used for ordering
  rangeScanKeyFieldsWithOrdinal.foreach { case (field, ordinal) =>
    if (!isFixedSize(field.dataType)) {
      // NullType is technically fixed size, but not supported for ordering
      if (field.dataType == NullType) {
        throw StateStoreErrors.nullTypeOrderingColsNotSupported(field.name, ordinal.toString)
      } else {
        throw StateStoreErrors.variableSizeOrderingColsNotSupported(field.name, ordinal.toString)
      }
    }
  }

  private val remainingKeyFieldsWithOrdinal: Seq[(StructField, Int)] = {
    0.to(keySchema.length - 1).diff(orderingOrdinals).map { ordinal =>
      val field = keySchema(ordinal)
      (field, ordinal)
    }
  }

  private val rangeScanKeyProjection: UnsafeProjection = {
    val refs = rangeScanKeyFieldsWithOrdinal.map(x =>
      BoundReference(x._2, x._1.dataType, x._1.nullable))
    UnsafeProjection.create(refs)
  }

  private val remainingKeyProjection: UnsafeProjection = {
    val refs = remainingKeyFieldsWithOrdinal.map(x =>
      BoundReference(x._2, x._1.dataType, x._1.nullable))
    UnsafeProjection.create(refs)
  }

  // The original schema that we might get could be:
  //    [foo, bar, baz, buzz]
  // We might order by bar and buzz, leading to:
  //    [bar, buzz, foo, baz]
  // We need to create a projection that sends, for example, the buzz at index 1 to index
  // 3. Thus, for every record in the original schema, we compute where it would be in
  // the joined row and created a projection based on that.
  private val restoreKeyProjection: UnsafeProjection = {
    val refs = keySchema.zipWithIndex.map { case (field, originalOrdinal) =>
      val ordinalInJoinedRow = if (orderingOrdinals.contains(originalOrdinal)) {
          orderingOrdinals.indexOf(originalOrdinal)
      } else {
          orderingOrdinals.length +
            remainingKeyFieldsWithOrdinal.indexWhere(_._2 == originalOrdinal)
      }

      BoundReference(ordinalInJoinedRow, field.dataType, field.nullable)
    }
    UnsafeProjection.create(refs)
  }

  // Reusable objects
  private val joinedRowOnKey = new JoinedRow()

  private def extractPrefixKey(key: UnsafeRow): UnsafeRow = {
    rangeScanKeyProjection(key)
  }

  override def encodeKey(row: UnsafeRow): Array[Byte] = {
    // First encode the range scan ordered prefix
    val prefixKey = extractPrefixKey(row)
    val rangeScanKeyEncoded = dataEncoder.encodePrefixKeyForRangeScan(prefixKey)

    // We have remaining key parts to encode
    val remainingEncoded = dataEncoder.encodeRemainingKey(remainingKeyProjection(row))

    // Combine range scan key and remaining key with length prefix
    val combinedData = new Array[Byte](4 + rangeScanKeyEncoded.length + remainingEncoded.length)

    // Write length of range scan key
    Platform.putInt(combinedData, Platform.BYTE_ARRAY_OFFSET, rangeScanKeyEncoded.length)

    // Write range scan key
    Platform.copyMemory(
      rangeScanKeyEncoded, Platform.BYTE_ARRAY_OFFSET,
      combinedData, Platform.BYTE_ARRAY_OFFSET + 4,
      rangeScanKeyEncoded.length
    )
    // Write remaining key
    Platform.copyMemory(
      remainingEncoded, Platform.BYTE_ARRAY_OFFSET,
      combinedData, Platform.BYTE_ARRAY_OFFSET + 4 + rangeScanKeyEncoded.length,
      remainingEncoded.length
    )

    combinedData
  }

  override def decodeKey(keyBytes: Array[Byte]): UnsafeRow = {
    val keyData = keyBytes

    // Get range scan key length and extract it
    val prefixKeyEncodedLen = Platform.getInt(keyData, Platform.BYTE_ARRAY_OFFSET)
    val prefixKeyEncoded = new Array[Byte](prefixKeyEncodedLen)
    Platform.copyMemory(
      keyData, Platform.BYTE_ARRAY_OFFSET + 4,
      prefixKeyEncoded, Platform.BYTE_ARRAY_OFFSET,
      prefixKeyEncodedLen
    )

    // Decode the range scan prefix key
    val prefixKeyDecoded = dataEncoder.decodePrefixKeyForRangeScan(prefixKeyEncoded)

    if (orderingOrdinals.length < keySchema.length) {
      // We have remaining key parts to decode
      val remainingKeyEncodedLen = keyData.length - 4 - prefixKeyEncodedLen
      val remainingKeyEncoded = new Array[Byte](remainingKeyEncodedLen)
      Platform.copyMemory(
        keyData, Platform.BYTE_ARRAY_OFFSET + 4 + prefixKeyEncodedLen,
        remainingKeyEncoded, Platform.BYTE_ARRAY_OFFSET,
        remainingKeyEncodedLen
      )

      // Decode remaining key
      val remainingKeyDecoded = dataEncoder.decodeRemainingKey(remainingKeyEncoded)

      // Combine the parts and restore full key
      val joined = joinedRowOnKey.withLeft(prefixKeyDecoded).withRight(remainingKeyDecoded)
      restoreKeyProjection(joined)
    } else {
      // No remaining key parts - return just the prefix key
      prefixKeyDecoded
    }
  }

  override def encodePrefixKey(prefixKey: UnsafeRow): Array[Byte] = {
    // First encode the range scan ordered prefix
    val rangeScanKeyEncoded = dataEncoder.encodePrefixKeyForRangeScan(prefixKey)

    // Add length prefix
    val dataWithLength = new Array[Byte](4 + rangeScanKeyEncoded.length)
    Platform.putInt(dataWithLength, Platform.BYTE_ARRAY_OFFSET, rangeScanKeyEncoded.length)
    Platform.copyMemory(
      rangeScanKeyEncoded, Platform.BYTE_ARRAY_OFFSET,
      dataWithLength, Platform.BYTE_ARRAY_OFFSET + 4,
      rangeScanKeyEncoded.length
    )

    dataWithLength
  }

  override def supportPrefixKeyScan: Boolean = true
}

/**
 * RocksDB Key Encoder for UnsafeRow that does not support prefix key scan.
 *
 * Encodes/decodes UnsafeRows to versioned byte arrays.
 * It uses the first byte of the generated byte array to store the version the describes how the
 * row is encoded in the rest of the byte array. Currently, the default version is 0,
 *
 * VERSION 0:  [ VERSION (1 byte) | ROW (N bytes) ]
 *    The bytes of a UnsafeRow is written unmodified to starting from offset 1
 *    (offset 0 is the version byte of value 0). That is, if the unsafe row has N bytes,
 *    then the generated array byte will be N+1 bytes.
 */
class NoPrefixKeyStateEncoder(
    dataEncoder: RocksDBDataEncoder,
    keySchema: StructType,
    useColumnFamilies: Boolean = false)
  extends RocksDBKeyStateEncoder with Logging {

  override def encodeKey(row: UnsafeRow): Array[Byte] = {
    if (!useColumnFamilies) {
      dataEncoder.encodeKey(row)
    } else {
      // First encode the row with the data encoder
      val rowBytes = dataEncoder.encodeKey(row)

      // Create data array with version byte
      val dataWithVersion = new Array[Byte](STATE_ENCODING_NUM_VERSION_BYTES + rowBytes.length)
      Platform.putByte(dataWithVersion, Platform.BYTE_ARRAY_OFFSET, STATE_ENCODING_VERSION)
      Platform.copyMemory(
        rowBytes, Platform.BYTE_ARRAY_OFFSET,
        dataWithVersion, Platform.BYTE_ARRAY_OFFSET + STATE_ENCODING_NUM_VERSION_BYTES,
        rowBytes.length
      )

      dataWithVersion
    }
  }

  override def decodeKey(keyBytes: Array[Byte]): UnsafeRow = {
    if (!useColumnFamilies) {
      dataEncoder.decodeKey(keyBytes)
    } else if (keyBytes == null) {
      null
    } else {
      val dataWithVersion = keyBytes

      // Skip version byte to get to actual data
      val dataLength = dataWithVersion.length - STATE_ENCODING_NUM_VERSION_BYTES

      // Extract data bytes and decode using data encoder
      val dataBytes = new Array[Byte](dataLength)
      Platform.copyMemory(
        dataWithVersion, Platform.BYTE_ARRAY_OFFSET + STATE_ENCODING_NUM_VERSION_BYTES,
        dataBytes, Platform.BYTE_ARRAY_OFFSET,
        dataLength
      )
      dataEncoder.decodeKey(dataBytes)
    }
  }

  override def supportPrefixKeyScan: Boolean = false

  override def encodePrefixKey(prefixKey: UnsafeRow): Array[Byte] = {
    throw new IllegalStateException("This encoder doesn't support prefix key!")
  }
}

/**
 * Supports encoding multiple values per key in RocksDB.
 * A single value is encoded in the format below, where first value is number of bytes
 * in actual encodedUnsafeRow followed by the encoded value itself.
 *
 * |---size(bytes)--|--unsafeRowEncodedBytes--|
 *
 * Multiple values are separated by a delimiter character.
 *
 * This encoder supports RocksDB StringAppendOperator merge operator. Values encoded can be
 * merged in RocksDB using merge operation, and all merged values can be read using decodeValues
 * operation.
 */
class MultiValuedStateEncoder(
    dataEncoder: RocksDBDataEncoder,
    valueSchema: StructType)
  extends RocksDBValueStateEncoder with Logging {

  override def encodeValue(row: UnsafeRow): Array[Byte] = {
    // First encode the row using either Avro or UnsafeRow encoding
    val rowBytes = dataEncoder.encodeValue(row)

    // Create data array with length prefix
    val dataWithLength = new Array[Byte](java.lang.Integer.BYTES + rowBytes.length)
    Platform.putInt(dataWithLength, Platform.BYTE_ARRAY_OFFSET, rowBytes.length)
    Platform.copyMemory(
      rowBytes, Platform.BYTE_ARRAY_OFFSET,
      dataWithLength, Platform.BYTE_ARRAY_OFFSET + java.lang.Integer.BYTES,
      rowBytes.length
    )

    dataWithLength
  }

  override def decodeValue(valueBytes: Array[Byte]): UnsafeRow = {
    if (valueBytes == null) {
      null
    } else {
      // First decode the metadata prefixes
      val dataWithLength = valueBytes
      // Get the value length and extract value bytes
      val numBytes = Platform.getInt(dataWithLength, Platform.BYTE_ARRAY_OFFSET)
      val encodedValue = new Array[Byte](numBytes)
      Platform.copyMemory(
        dataWithLength, Platform.BYTE_ARRAY_OFFSET + java.lang.Integer.BYTES,
        encodedValue, Platform.BYTE_ARRAY_OFFSET,
        numBytes
      )
      dataEncoder.decodeValue(encodedValue)
    }
  }

  override def decodeValues(valueBytes: Array[Byte]): Iterator[UnsafeRow] = {
    if (valueBytes == null) {
      Seq().iterator
    } else {
      new Iterator[UnsafeRow] {
        private var pos: Int = Platform.BYTE_ARRAY_OFFSET
        private val maxPos = Platform.BYTE_ARRAY_OFFSET + valueBytes.length

        override def hasNext: Boolean = pos < maxPos

        override def next(): UnsafeRow = {
          // Get value length
          val numBytes = Platform.getInt(valueBytes, pos)
          pos += java.lang.Integer.BYTES

          // Extract value bytes
          val encodedValue = new Array[Byte](numBytes)
          Platform.copyMemory(
            valueBytes, pos,
            encodedValue, Platform.BYTE_ARRAY_OFFSET,
            numBytes
          )
          pos += numBytes
          pos += 1 // eat the delimiter character
          dataEncoder.decodeValue(encodedValue)
        }
      }
    }
  }

  override def supportsMultipleValuesPerKey: Boolean = true
}

/**
 * RocksDB Value Encoder for UnsafeRow that only supports single value.
 *
 * Encodes/decodes UnsafeRows to versioned byte arrays.
 * It uses the first byte of the generated byte array to store the version the describes how the
 * row is encoded in the rest of the byte array. Currently, the default version is 0,
 *
 * VERSION 0:  [ VERSION (1 byte) | ROW (N bytes) ]
 *    The bytes of a UnsafeRow is written unmodified to starting from offset 1
 *    (offset 0 is the version byte of value 0). That is, if the unsafe row has N bytes,
 *    then the generated array byte will be N+1 bytes.
 */
class SingleValueStateEncoder(
    dataEncoder: RocksDBDataEncoder,
    valueSchema: StructType)
  extends RocksDBValueStateEncoder with Logging {

  override def encodeValue(row: UnsafeRow): Array[Byte] = {
    dataEncoder.encodeValue(row)
  }

  override def decodeValue(valueBytes: Array[Byte]): UnsafeRow = {
    if (valueBytes == null) {
      return null
    }
    // First decode the metadata prefixes
    val data = valueBytes
    // Decode the actual value using either Avro or UnsafeRow
    dataEncoder.decodeValue(data)
  }

  override def supportsMultipleValuesPerKey: Boolean = false

  override def decodeValues(valueBytes: Array[Byte]): Iterator[UnsafeRow] = {
    throw new IllegalStateException("This encoder doesn't support multiple values!")
  }
}<|MERGE_RESOLUTION|>--- conflicted
+++ resolved
@@ -36,13 +36,8 @@
 import org.apache.spark.sql.catalyst.InternalRow
 import org.apache.spark.sql.catalyst.expressions.{BoundReference, JoinedRow, UnsafeProjection, UnsafeRow}
 import org.apache.spark.sql.catalyst.expressions.codegen.UnsafeRowWriter
-<<<<<<< HEAD
-import org.apache.spark.sql.execution.streaming.StateStoreColumnFamilySchemaUtils
+import org.apache.spark.sql.execution.streaming.{CheckpointFileManager, StateStoreColumnFamilySchemaUtils}
 import org.apache.spark.sql.execution.streaming.state.RocksDBStateStoreProvider.{SCHEMA_ID_PREFIX_BYTES, STATE_ENCODING_NUM_VERSION_BYTES, STATE_ENCODING_VERSION}
-=======
-import org.apache.spark.sql.execution.streaming.{CheckpointFileManager, StateStoreColumnFamilySchemaUtils}
-import org.apache.spark.sql.execution.streaming.state.RocksDBStateStoreProvider.{SCHEMA_ID_PREFIX_BYTES, STATE_ENCODING_NUM_VERSION_BYTES, STATE_ENCODING_VERSION, VIRTUAL_COL_FAMILY_PREFIX_BYTES}
->>>>>>> 3a120384
 import org.apache.spark.sql.types._
 import org.apache.spark.unsafe.Platform
 
@@ -728,20 +723,21 @@
     keyStateEncoderSpec: KeyStateEncoderSpec,
     valueSchema: StructType,
     stateSchemaProvider: Option[StateSchemaProvider],
-    columnFamilyInfo: Option[ColumnFamilyInfo]
+    columnFamilyName: Option[String]
 ) extends RocksDBDataEncoder(keyStateEncoderSpec, valueSchema) with Logging {
+  assert(columnFamilyName.isDefined)
 
   private val avroEncoder = createAvroEnc(keyStateEncoderSpec, valueSchema)
 
   // current schema IDs instantiated lazily
   // schema information
   private lazy val currentKeySchemaId: Short = getStateSchemaProvider.getCurrentStateSchemaId(
-    getColFamilyName,
+    columnFamilyName.get,
     isKey = true
   )
 
   private lazy val currentValSchemaId: Short = getStateSchemaProvider.getCurrentStateSchemaId(
-    getColFamilyName,
+    columnFamilyName.get,
     isKey = false
   )
 
@@ -870,10 +866,6 @@
   }
 
   override def supportsSchemaEvolution: Boolean = true
-
-  private def getColFamilyName: String = {
-    columnFamilyInfo.get.colFamilyName
-  }
 
   private def getStateSchemaProvider: StateSchemaProvider = {
     assert(stateSchemaProvider.isDefined, "StateSchemaProvider should always be" +
@@ -1267,7 +1259,7 @@
     val schemaIdRow = decodeStateSchemaIdRow(bytes)
     val writerSchema = getStateSchemaProvider.getSchemaMetadataValue(
       StateSchemaMetadataKey(
-        getColFamilyName,
+        columnFamilyName.get,
         schemaIdRow.schemaId,
         isKey = false
       )
