--- conflicted
+++ resolved
@@ -127,9 +127,8 @@
     }
   }
 
-<<<<<<< HEAD
   Seq(true, false).foreach { useColumnFamilies =>
-    test(s"rocksdb file manager metrics exposed with " +
+    test("rocksdb file manager metrics exposed with " +
       s"useColumnFamilies=$useColumnFamilies") {
       import RocksDBStateStoreProvider._
       def getCustomMetric(metrics: StateStoreMetrics,
@@ -139,53 +138,27 @@
         metricPair.get._2
       }
 
-      // TODO: remove check when we add support for col families with changelog checkpointing
-      if (!isChangelogCheckpointingEnabled) {
-        withSQLConf(SQLConf.STATE_STORE_MIN_DELTAS_FOR_SNAPSHOT.key -> "1") {
-          tryWithProviderResource(newStoreProvider(useColumnFamilies)) { provider =>
-            val store = provider.getStore(0)
-            // Verify state after updating
-            put(store, "a", 0, 1)
-            assert(get(store, "a", 0) === Some(1))
-            assert(store.commit() === 1)
-            provider.doMaintenance()
-            assert(store.hasCommitted)
-            val storeMetrics = store.metrics
-            assert(storeMetrics.numKeys === 1)
+      withSQLConf(SQLConf.STATE_STORE_MIN_DELTAS_FOR_SNAPSHOT.key -> "1") {
+        tryWithProviderResource(newStoreProvider()) { provider =>
+          val store = provider.getStore(0)
+          // Verify state after updating
+          put(store, "a", 0, 1)
+          assert(get(store, "a", 0) === Some(1))
+          assert(store.commit() === 1)
+          provider.doMaintenance()
+          assert(store.hasCommitted)
+          val storeMetrics = store.metrics
+          assert(storeMetrics.numKeys === 1)
+          // SPARK-46249 - In the case of changelog checkpointing, the snapshot upload happens in
+          // the context of the background maintenance thread. The file manager metrics are updated
+          // here and will be available as part of the next metrics update. So we cannot rely on
+          // the file manager metrics to be available here for this version.
+          if (!isChangelogCheckpointingEnabled) {
             assert(getCustomMetric(storeMetrics, CUSTOM_METRIC_FILES_COPIED) > 0L)
             assert(getCustomMetric(storeMetrics, CUSTOM_METRIC_FILES_REUSED) == 0L)
             assert(getCustomMetric(storeMetrics, CUSTOM_METRIC_BYTES_COPIED) > 0L)
             assert(getCustomMetric(storeMetrics, CUSTOM_METRIC_ZIP_FILE_BYTES_UNCOMPRESSED) > 0L)
           }
-=======
-  test("rocksdb file manager metrics exposed") {
-    import RocksDBStateStoreProvider._
-    def getCustomMetric(metrics: StateStoreMetrics, customMetric: StateStoreCustomMetric): Long = {
-      val metricPair = metrics.customMetrics.find(_._1.name == customMetric.name)
-      assert(metricPair.isDefined)
-      metricPair.get._2
-    }
-    withSQLConf(SQLConf.STATE_STORE_MIN_DELTAS_FOR_SNAPSHOT.key -> "1") {
-      tryWithProviderResource(newStoreProvider()) { provider =>
-        val store = provider.getStore(0)
-        // Verify state after updating
-        put(store, "a", 0, 1)
-        assert(get(store, "a", 0) === Some(1))
-        assert(store.commit() === 1)
-        provider.doMaintenance()
-        assert(store.hasCommitted)
-        val storeMetrics = store.metrics
-        assert(storeMetrics.numKeys === 1)
-        // SPARK-46249 - In the case of changelog checkpointing, the snapshot upload happens in
-        // the context of the background maintenance thread. The file manager metrics are updated
-        // here and will be available as part of the next metrics update. So we cannot rely on the
-        // file manager metrics to be available here for this version.
-        if (!isChangelogCheckpointingEnabled) {
-          assert(getCustomMetric(storeMetrics, CUSTOM_METRIC_FILES_COPIED) > 0L)
-          assert(getCustomMetric(storeMetrics, CUSTOM_METRIC_FILES_REUSED) == 0L)
-          assert(getCustomMetric(storeMetrics, CUSTOM_METRIC_BYTES_COPIED) > 0L)
-          assert(getCustomMetric(storeMetrics, CUSTOM_METRIC_ZIP_FILE_BYTES_UNCOMPRESSED) > 0L)
->>>>>>> b8c49a16
         }
       }
     }
