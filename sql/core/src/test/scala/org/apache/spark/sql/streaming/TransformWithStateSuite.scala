--- conflicted
+++ resolved
@@ -25,14 +25,11 @@
 import org.apache.spark.sql.internal.SQLConf
 import org.apache.spark.sql.streaming.util.StreamManualClock
 
-<<<<<<< HEAD
-// Class to verify stateful processor usage without timers
-=======
 object TransformWithStateSuiteUtils {
   val NUM_SHUFFLE_PARTITIONS = 5
 }
 
->>>>>>> b29edf51
+// Class to verify stateful processor usage without timers
 class RunningCountStatefulProcessor extends StatefulProcessor[String, String, (String, String)]
   with Logging {
   @transient var _countState: ValueState[Long] = _
@@ -68,9 +65,9 @@
 
 // Class to verify stateful processor usage with adding processing time timers
 class RunningCountStatefulProcessorWithProcTimeTimer extends RunningCountStatefulProcessor {
-  override def handleInputRows(
-      key: String,
-      inputRows: Iterator[String],
+  override def handleInputRow(
+      key: String,
+      inputRow: String,
       timerValues: TimerValues): Iterator[(String, String)] = {
     val currCount = _countState.getOption().getOrElse(0L)
     if (currCount == 0 && (key == "a" || key == "c")) {
@@ -78,7 +75,7 @@
         + 5000)
     }
 
-    val count = currCount + inputRows.size
+    val count = currCount + 1
     if (count == 3) {
       _countState.remove()
       Iterator.empty
@@ -109,9 +106,9 @@
     _timerState = _processorHandle.getValueState[Long]("timerState")
   }
 
-  override def handleInputRows(
-      key: String,
-      inputRows: Iterator[String],
+  override def handleInputRow(
+      key: String,
+      inputRows: String,
       timerValues: TimerValues): Iterator[(String, String)] = {
     val currCount = _countState.getOption().getOrElse(0L)
     val count = currCount + inputRows.size
