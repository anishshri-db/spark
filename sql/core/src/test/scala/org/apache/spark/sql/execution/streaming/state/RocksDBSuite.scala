/*
 * Licensed to the Apache Software Foundation (ASF) under one or more
 * contributor license agreements.  See the NOTICE file distributed with
 * this work for additional information regarding copyright ownership.
 * The ASF licenses this file to You under the Apache License, Version 2.0
 * (the "License"); you may not use this file except in compliance with
 * the License.  You may obtain a copy of the License at
 *
 *    http://www.apache.org/licenses/LICENSE-2.0
 *
 * Unless required by applicable law or agreed to in writing, software
 * distributed under the License is distributed on an "AS IS" BASIS,
 * WITHOUT WARRANTIES OR CONDITIONS OF ANY KIND, either express or implied.
 * See the License for the specific language governing permissions and
 * limitations under the License.
 */

package org.apache.spark.sql.execution.streaming.state

import java.io._
import java.nio.charset.Charset
import java.util.UUID
import java.util.concurrent.Executors

import scala.collection.mutable
import scala.concurrent.{ExecutionContext, Future}
import scala.concurrent.duration._
import scala.language.implicitConversions
import scala.util.Random

import org.apache.commons.io.FileUtils
import org.apache.hadoop.conf.Configuration
import org.apache.hadoop.fs.{FSDataInputStream, Path}
import org.rocksdb.CompressionType
import org.scalactic.source.Position
import org.scalatest.PrivateMethodTester
import org.scalatest.Tag

import org.apache.spark.{SparkConf, SparkException, SparkFunSuite, TaskContext}
import org.apache.spark.internal.Logging
import org.apache.spark.io.CompressionCodec
import org.apache.spark.sql.catalyst.InternalRow
import org.apache.spark.sql.catalyst.expressions.UnsafeProjection
import org.apache.spark.sql.catalyst.util.quietly
import org.apache.spark.sql.execution.streaming.{CheckpointFileManager, CreateAtomicTestManager, FileContextBasedCheckpointFileManager, FileSystemBasedCheckpointFileManager}
import org.apache.spark.sql.execution.streaming.CheckpointFileManager.{CancellableFSDataOutputStream, RenameBasedFSDataOutputStream}
import org.apache.spark.sql.internal.SQLConf
import org.apache.spark.sql.internal.SQLConf.STREAMING_CHECKPOINT_FILE_MANAGER_CLASS
import org.apache.spark.sql.test.{SharedSparkSession, SQLTestUtils}
import org.apache.spark.sql.types._
import org.apache.spark.tags.SlowSQLTest
import org.apache.spark.unsafe.Platform
import org.apache.spark.unsafe.types.UTF8String
import org.apache.spark.util.{ThreadUtils, Utils}
import org.apache.spark.util.ArrayImplicits._

class NoOverwriteFileSystemBasedCheckpointFileManager(path: Path, hadoopConf: Configuration)
  extends FileSystemBasedCheckpointFileManager(path, hadoopConf) {

  override def createAtomic(path: Path,
                            overwriteIfPossible: Boolean): CancellableFSDataOutputStream = {
    new RenameBasedFSDataOutputStream(this, path, overwriteIfPossible)
  }

  override def renameTempFile(srcPath: Path, dstPath: Path,
                              overwriteIfPossible: Boolean): Unit = {
    if (!fs.exists(dstPath)) {
      // only write if a file does not exist at this location
      super.renameTempFile(srcPath, dstPath, overwriteIfPossible)
    }
  }
}

class TestStateStoreChangelogWriterV101(
    fm: CheckpointFileManager,
    file: Path,
    compressionCodec: CompressionCodec)
  extends StateStoreChangelogWriterV1(fm, file, compressionCodec) {

  override def version: Short = 101

  writeVersion()
}

trait RocksDBStateStoreChangelogCheckpointingTestUtil {
  val rocksdbChangelogCheckpointingConfKey: String = RocksDBConf.ROCKSDB_SQL_CONF_NAME_PREFIX +
    ".changelogCheckpointing.enabled"

  def isChangelogCheckpointingEnabled: Boolean =
    SQLConf.get.getConfString(rocksdbChangelogCheckpointingConfKey) == "true"

  def snapshotVersionsPresent(dir: File): Seq[Long] = {
    dir.listFiles.filter(_.getName.endsWith(".zip"))
      .map(_.getName.stripSuffix(".zip").split("_"))
      .map {
        case Array(version, _) => version.toLong
        case Array(version) => version.toLong
      }
      .sorted
      .toImmutableArraySeq
  }

  def changelogVersionsPresent(dir: File): Seq[Long] = {
    dir.listFiles.filter(_.getName.endsWith(".changelog"))
      .map(_.getName.stripSuffix(".changelog").split("_"))
      .map {
        case Array(version, _) => version.toLong
        case Array(version) => version.toLong
      }
      .sorted
      .toImmutableArraySeq
  }
}

/**
 * Whenever using this in conjunction with AlsoTestWithRocksDBFeatures, this should
 * always be inherited first, so 'testWithChangelogCheckpointingEnabled' tests with
 * both Avro and UnsafeRow enabled.
 */
trait AlsoTestWithEncodingTypes extends SQLTestUtils {
  override protected def test(testName: String, testTags: Tag*)(testBody: => Any)
                             (implicit pos: Position): Unit = {
    Seq("unsaferow", "avro").foreach { encoding =>
      super.test(s"$testName (encoding = $encoding)", testTags: _*) {
        withSQLConf(SQLConf.STREAMING_STATE_STORE_ENCODING_FORMAT.key -> encoding) {
          testBody
        }
      }
    }
  }

  def usingAvroEncoding(): Boolean = {
    getCurrentEncoding() == StateStoreEncoding.Avro.toString
  }

  // Helper method to test with specific encoding
  protected def testWithEncoding(encoding: String)(testName: String)(testBody: => Any)
                                (implicit pos: Position): Unit = {
    super.test(s"$testName (encoding = $encoding)", Seq.empty: _*) {
      withSQLConf(SQLConf.STREAMING_STATE_STORE_ENCODING_FORMAT.key -> encoding) {
        testBody
      }
    }
  }

  protected def getCurrentEncoding(): String = {
    spark.conf.get(SQLConf.STREAMING_STATE_STORE_ENCODING_FORMAT.key)
  }
}

trait AlsoTestWithRocksDBFeatures
  extends SQLTestUtils with RocksDBStateStoreChangelogCheckpointingTestUtil {

  sealed trait TestMode
  case object TestWithChangelogCheckpointingEnabled extends TestMode
  case object TestWithChangelogCheckpointingDisabled extends TestMode
  case object TestWithBothChangelogCheckpointingEnabledAndDisabled extends TestMode

  override protected def test(testName: String, testTags: Tag*)(testBody: => Any)
                             (implicit pos: Position): Unit = {
    testWithChangelogCheckpointingEnabled(testName, testTags: _*)(testBody)
    testWithChangelogCheckpointingDisabled(testName, testTags: _*)(testBody)
  }

  def testWithChangelogCheckpointingEnabled(testName: String, testTags: Tag*)
                                        (testBody: => Any): Unit = {
    super.test(testName + " (with changelog checkpointing)", testTags: _*) {
      // in case tests have any code that needs to execute before every test
      super.beforeEach()
      withSQLConf(rocksdbChangelogCheckpointingConfKey -> "true",
        SQLConf.STATE_STORE_PROVIDER_CLASS.key -> classOf[RocksDBStateStoreProvider].getName) {
        testBody
      }
      // in case tests have any code that needs to execute after every test
      super.afterEach()
    }
  }

  def testWithChangelogCheckpointingDisabled(testName: String, testTags: Tag*)
                                           (testBody: => Any): Unit = {
    super.test(testName + " (without changelog checkpointing)", testTags: _*) {
      // in case tests have any code that needs to execute before every test
      super.beforeEach()
      withSQLConf(rocksdbChangelogCheckpointingConfKey -> "false",
        SQLConf.STATE_STORE_PROVIDER_CLASS.key -> classOf[RocksDBStateStoreProvider].getName) {
        testBody
      }
      // in case tests have any code that needs to execute after every test
      super.afterEach()
    }
  }

  def testWithRocksDBStateStore(
    testName: String, testTags: Tag*)(testBody: => Any): Unit = {
    super.test(testName, testTags: _*) {
      // in case tests have any code that needs to execute before every test
      super.beforeEach()
      withSQLConf(
        SQLConf.STATE_STORE_PROVIDER_CLASS.key -> classOf[RocksDBStateStoreProvider].getName) {
        testBody
      }
      // in case tests have any code that needs to execute after every test
      super.afterEach()
    }
  }

  def testWithColumnFamiliesAndEncodingTypes(
      testName: String,
      testMode: TestMode = TestWithBothChangelogCheckpointingEnabledAndDisabled)
      (testBody: Boolean => Any): Unit = {
    // For each encoding type
    Seq("unsaferow", "avro").foreach { encoding =>
      // Call testWithColumnFamilies for each encoding
      testWithColumnFamilies(s"$testName (encoding = $encoding)", testMode) { colFamiliesEnabled =>
        withSQLConf(SQLConf.STREAMING_STATE_STORE_ENCODING_FORMAT.key -> encoding) {
          testBody(colFamiliesEnabled)
        }
      }
    }
  }

  def testWithColumnFamilies(
      testName: String,
      testMode: TestMode,
      testTags: Tag*)
      (testBody: Boolean => Any): Unit = {
    Seq(true, false).foreach { colFamiliesEnabled =>
      testMode match {
        case TestWithChangelogCheckpointingEnabled =>
          testWithChangelogCheckpointingEnabled(s"$testName - " +
            s"with colFamiliesEnabled=$colFamiliesEnabled", testTags: _*) {
            testBody(colFamiliesEnabled)
          }

        case TestWithChangelogCheckpointingDisabled =>
          testWithChangelogCheckpointingDisabled(s"$testName - " +
            s"with colFamiliesEnabled=$colFamiliesEnabled", testTags: _*) {
            testBody(colFamiliesEnabled)
          }

        case TestWithBothChangelogCheckpointingEnabledAndDisabled =>
          testWithChangelogCheckpointingEnabled(s"$testName - " +
            s"with colFamiliesEnabled=$colFamiliesEnabled", testTags: _*) {
            testBody(colFamiliesEnabled)
          }
          testWithChangelogCheckpointingDisabled(s"$testName - " +
            s"with colFamiliesEnabled=$colFamiliesEnabled", testTags: _*) {
            testBody(colFamiliesEnabled)
          }

        case _ =>
          throw new IllegalArgumentException(s"Unknown test mode: $testMode")
      }
    }
  }

  def testWithStateStoreCheckpointIdsAndColumnFamilies(
      testName: String,
      testMode: TestMode,
      testTags: Tag*)
      (testBody: (Boolean, Boolean) => Any): Unit = {
    Seq(true, false).foreach { enableStateStoreCheckpointIds =>
      val newTestName = s"$testName - with enableStateStoreCheckpointIds = " +
        s"$enableStateStoreCheckpointIds"
      testWithColumnFamilies(newTestName, testMode, testTags: _*) { colFamiliesEnabled =>
        testBody(enableStateStoreCheckpointIds, colFamiliesEnabled)
      }
    }
  }

  def testWithStateStoreCheckpointIds(
    testName: String,
    testTags: Tag*)
    (testBody: Boolean => Any): Unit = {
    Seq(true, false).foreach { enableStateStoreCheckpointIds =>
      val newTestName = s"$testName - with enableStateStoreCheckpointIds = " +
        s"$enableStateStoreCheckpointIds"
      test(newTestName, testTags: _*) { enableStateStoreCheckpointIds =>
        testBody(enableStateStoreCheckpointIds)
      }
    }
  }

  def testWithStateStoreCheckpointIdsAndChangelogEnabled(
    testName: String,
    testTags: Tag*)
    (testBody: Boolean => Any): Unit = {
    Seq(true, false).foreach { enableStateStoreCheckpointIds =>
      val newTestName = s"$testName - with enableStateStoreCheckpointIds = " +
        s"$enableStateStoreCheckpointIds"
      testWithChangelogCheckpointingDisabled(newTestName, testTags: _*) {
        enableStateStoreCheckpointIds => testBody(enableStateStoreCheckpointIds)
      }
    }
  }
}

class OpenNumCountedTestInputStream(in: InputStream) extends FSDataInputStream(in) {
  import OpenNumCountedTestInputStream._

  addOpenStreams(this)

  override def close(): Unit = {
    removeOpenStream(this)
    super.close()
  }
}

class OpenStreamCountedTestFileManager(path: Path, hadoopConf: Configuration)
  extends FileContextBasedCheckpointFileManager(path, hadoopConf) {

  override def open(path: Path): FSDataInputStream = {
    val stream = new OpenNumCountedTestInputStream(super.open(path))
    stream
  }
}

object OpenNumCountedTestInputStream extends Logging {
  private val openStreams = mutable.Map.empty[FSDataInputStream, Throwable]

  def addOpenStreams(stream: FSDataInputStream): Unit = openStreams.synchronized {
    openStreams.put(stream, new Throwable())
  }

  def removeOpenStream(stream: FSDataInputStream): Unit = openStreams.synchronized {
    openStreams.remove(stream)
  }

  def clearOpenStreams(): Unit = openStreams.synchronized {
    openStreams.clear()
  }

  def assertNoOpenStreams(): Unit = openStreams.synchronized {
    val numOpen = openStreams.values.size
    if (numOpen > 0) {
      for (exc <- openStreams.values) {
        logWarning("Leaked filesystem connection created at:")
        exc.printStackTrace()
      }
      throw new IllegalStateException(s"There are $numOpen possibly leaked file streams.",
        openStreams.values.head)
    }
  }
}

class RocksDBStateEncoderSuite extends SparkFunSuite {

  // Helper method to create test schemas
  private def createTestSchemas() = {
    val keySchema = StructType(Seq(
      StructField("k1", IntegerType),
      StructField("k2", LongType),
      StructField("k3", DoubleType)
    ))
    val valueSchema = StructType(Seq(
      StructField("v1", StringType),
      StructField("v2", BooleanType)
    ))
    (keySchema, valueSchema)
  }

  // Create encoders for different key encoding strategies
  private def createTestEncoder(keyStateEncoderSpec: KeyStateEncoderSpec): RocksDBDataEncoder = {
    val (keySchema, valueSchema) = createTestSchemas()
    val stateSchemaInfo = Some(StateSchemaInfo(
      keySchemaId = 0,
      valueSchemaId = 0
    ))
    // Create test state schema provider
    val testProvider = new TestStateSchemaProvider()
    testProvider.captureSchema(
      StateStore.DEFAULT_COL_FAMILY_NAME,
      keySchema,
      valueSchema,
      keySchemaId = 0,
      valueSchemaId = 0
    )

    // Create encoder with column family info
    new AvroStateEncoder(
      keyStateEncoderSpec,
      valueSchema,
      Some(testProvider),
      Some(ColumnFamilyInfo(StateStore.DEFAULT_COL_FAMILY_NAME, 0))
    )
    new AvroStateEncoder(keyStateEncoderSpec, valueSchema, None, None)
  }

  private def createNoPrefixKeyEncoder(): RocksDBDataEncoder = {
    val (keySchema, _) = createTestSchemas()
    createTestEncoder(NoPrefixKeyStateEncoderSpec(keySchema))
  }

  private def createPrefixKeyScanEncoder(): RocksDBDataEncoder = {
    val (keySchema, _) = createTestSchemas()
    createTestEncoder(PrefixKeyScanStateEncoderSpec(keySchema, numColsPrefixKey = 2))
  }

  private def createRangeKeyScanEncoder(): RocksDBDataEncoder = {
    val (keySchema, _) = createTestSchemas()
    createTestEncoder(RangeKeyScanStateEncoderSpec(keySchema, orderingOrdinals = Seq(0, 1)))
  }

  test("verify schema ID handling in prefix and range scan key encoding") {
    val keySchema = StructType(Seq(
      StructField("k1", IntegerType),
      StructField("k2", LongType),
      StructField("k3", DoubleType)
    ))
    val valueSchema = StructType(Seq(
      StructField("v1", StringType)
    ))

    val testProvider = new TestStateSchemaProvider()
    testProvider.captureSchema(
      StateStore.DEFAULT_COL_FAMILY_NAME,
      keySchema,
      valueSchema,
      keySchemaId = 18,
      valueSchemaId = 0
    )

    // Create test row with some data
    val keyProj = UnsafeProjection.create(keySchema)
    val fullKeyRow = keyProj.apply(InternalRow(42, 123L, 3.14))

    // Test prefix scan encoding with schema evolution
    withClue("Testing prefix scan encoding: ") {
      val prefixKeySpec = PrefixKeyScanStateEncoderSpec(keySchema, numColsPrefixKey = 2)
      val encoder = new AvroStateEncoder(prefixKeySpec, valueSchema, Some(testProvider),
        Some(ColumnFamilyInfo(StateStore.DEFAULT_COL_FAMILY_NAME, 0)))

      // Then encode just the remaining key portion (which should include schema ID)
      val remainingKeyRow = keyProj.apply(InternalRow(null, null, 3.14))
      val encodedRemainingKey = encoder.encodeRemainingKey(remainingKeyRow)

      // Verify schema ID in remaining key bytes
      val decodedSchemaIdRow = encoder.decodeStateSchemaIdRow(encodedRemainingKey)
      assert(decodedSchemaIdRow.schemaId === 18,
        "Schema ID not preserved in prefix scan remaining key encoding")
    }

    testProvider.captureSchema(
      StateStore.DEFAULT_COL_FAMILY_NAME,
      keySchema,
      valueSchema,
      keySchemaId = 24,
      valueSchemaId = 0
    )

    // Test range scan encoding with schema evolution
    withClue("Testing range scan encoding: ") {
      val rangeScanSpec = RangeKeyScanStateEncoderSpec(keySchema, orderingOrdinals = Seq(0, 1))
      val encoder = new AvroStateEncoder(rangeScanSpec, valueSchema, Some(testProvider),
        Some(ColumnFamilyInfo(StateStore.DEFAULT_COL_FAMILY_NAME, 0)))

      // Encode remaining key (non-ordering columns)
      // For range scan, the remaining key schema only contains columns NOT in orderingOrdinals
      val remainingKeySchema = StructType(Seq(
        StructField("k3", DoubleType)  // Only the non-ordering column
      ))
      val remainingKeyProj = UnsafeProjection.create(remainingKeySchema)
      val remainingKeyRow = remainingKeyProj.apply(InternalRow(3.14))
      val encodedRemainingKey = encoder.encodeRemainingKey(remainingKeyRow)

      // Verify schema ID in remaining key bytes
      val decodedSchemaIdRow = encoder.decodeStateSchemaIdRow(encodedRemainingKey)
      assert(decodedSchemaIdRow.schemaId === 24,
        "Schema ID not preserved in range scan remaining key encoding")

      // Verify we can decode the remaining key correctly
      // The decoded row should only have the non-ordering column (k3)
      val decodedRemainingKey = encoder.decodeRemainingKey(encodedRemainingKey)
      assert(decodedRemainingKey.getDouble(0) === 3.14,
        "Data not preserved in range scan remaining key encoding")

      // Test the range scan key portion (ordering columns)
      val rangeScanKeySchema = StructType(Seq(
        StructField("k1", IntegerType),
        StructField("k2", LongType)
      ))
      val rangeScanProj = UnsafeProjection.create(rangeScanKeySchema)
      val rangeScanRow = rangeScanProj.apply(InternalRow(42, 123L))
      val encodedRangeScan = encoder.encodePrefixKeyForRangeScan(rangeScanRow)

      // Range scan portion should not have schema ID since it uses special encoding
      val decodedRangeScan = encoder.decodePrefixKeyForRangeScan(encodedRangeScan)
      assert(decodedRangeScan.getInt(0) === 42)
      assert(decodedRangeScan.getLong(1) === 123L)
    }
  }

  test("verify schema ID preservation through encode/decode cycle") {
    val encoders = Seq(
      ("NoPrefixKey", createNoPrefixKeyEncoder()),
      ("PrefixKeyScan", createPrefixKeyScanEncoder()),
      ("RangeKeyScan", createRangeKeyScanEncoder())
    )

    // Test a range of schema IDs including edge cases
    val testSchemaIds = Seq[Short](
      0, // Min value
      1, // Common case
      42, // Arbitrary value
      -1, // Negative value
      Short.MaxValue, // Max positive
      Short.MinValue // Max negative
    )

    encoders.foreach { case (encoderType, encoder) =>
      testSchemaIds.foreach { schemaId =>
        withClue(s"Testing $encoderType encoder with schema ID $schemaId: ") {
          val testData = Array[Byte](1, 2, 3, 4)
          val schemaIdRow = StateSchemaIdRow(schemaId, testData)

          // Encode the row
          val encoded = encoder.encodeWithStateSchemaId(schemaIdRow)

          // Verify schema ID directly in encoded bytes
          val encodedSchemaId = Platform.getShort(encoded, Platform.BYTE_ARRAY_OFFSET)
          assert(encodedSchemaId === schemaId,
            s"Schema ID mismatch in encoded bytes: expected $schemaId but got $encodedSchemaId")

          // Decode and verify
          val decoded = encoder.decodeStateSchemaIdRow(encoded)
          assert(decoded.schemaId === schemaId,
            s"Schema ID mismatch after decode: expected $schemaId but got ${decoded.schemaId}")

          // Also verify data wasn't corrupted
          assert(decoded.bytes === testData,
            "Data corruption detected in encode/decode cycle")
        }
      }
    }
  }

  test("verify schema ID handling in single value encoder") {
    val keySchema = StructType(Seq(
      StructField("k1", IntegerType)
    ))
    val valueSchema = StructType(Seq(
      StructField("v1", StringType),
      StructField("v2", IntegerType),
      StructField("v3", BooleanType)
    ))
    val testProvider = new TestStateSchemaProvider()
    testProvider.captureSchema(
      StateStore.DEFAULT_COL_FAMILY_NAME,
      keySchema,
      valueSchema,
      keySchemaId = 0,
      valueSchemaId = 42
    )


    val valueProj = UnsafeProjection.create(valueSchema)
    val value = valueProj.apply(InternalRow(UTF8String.fromString("hello"), 42, true))

    withClue("Testing single value encoder: ") {
      val keySpec = NoPrefixKeyStateEncoderSpec(keySchema)
      val stateSchemaInfo = Some(StateSchemaInfo(keySchemaId = 0, valueSchemaId = 42))
      val avroEncoder = new AvroStateEncoder(keySpec, valueSchema, Some(testProvider),
        Some(ColumnFamilyInfo(StateStore.DEFAULT_COL_FAMILY_NAME, 0)))
      val valueEncoder = new SingleValueStateEncoder(avroEncoder, valueSchema)

      // Encode value
      val encodedValue = valueEncoder.encodeValue(value)

      // Verify schema ID was included and preserved
      val decodedSchemaIdRow = avroEncoder.decodeStateSchemaIdRow(encodedValue)
      assert(decodedSchemaIdRow.schemaId === 42,
        "Schema ID not preserved in single value encoding")

      // Verify value was preserved
      val decodedValue = valueEncoder.decodeValue(encodedValue)
      assert(decodedValue.getString(0) === "hello")
      assert(decodedValue.getInt(1) === 42)
      assert(decodedValue.getBoolean(2) === true)
    }
  }
}

@SlowSQLTest
class RocksDBSuite extends AlsoTestWithRocksDBFeatures with SharedSparkSession
    with PrivateMethodTester {

  override protected def sparkConf: SparkConf = {
    super.sparkConf
      .set(SQLConf.STATE_STORE_PROVIDER_CLASS, classOf[RocksDBStateStoreProvider].getName)
  }

  // In each test we verify opened streams are all closed
  private def hadoopConf: Configuration = {
    val fmClass = "org.apache.spark.sql.execution.streaming.state." +
      "OpenStreamCountedTestFileManager"
    val hadoopConf = new Configuration()
    hadoopConf.set(STREAMING_CHECKPOINT_FILE_MANAGER_CLASS.parent.key, fmClass)
    hadoopConf
  }

  override def beforeEach(): Unit = {
    OpenNumCountedTestInputStream.clearOpenStreams()
  }

  override def afterEach(): Unit = {
    eventually(timeout(10.seconds), interval(2.seconds)) {
      OpenNumCountedTestInputStream.assertNoOpenStreams()
    }
  }

  testWithStateStoreCheckpointIdsAndColumnFamilies("RocksDB: check changelog and snapshot version",
      TestWithChangelogCheckpointingEnabled) {
    case (enableStateStoreCheckpointIds, colFamiliesEnabled) =>
      val remoteDir = Utils.createTempDir().toString
      val conf = dbConf.copy(minDeltasForSnapshot = 1)
      new File(remoteDir).delete() // to make sure that the directory gets created
      val versionToUniqueId = new mutable.HashMap[Long, String]()
      withDB(remoteDir, conf = conf,
        useColumnFamilies = colFamiliesEnabled,
        enableStateStoreCheckpointIds = enableStateStoreCheckpointIds,
        versionToUniqueId = versionToUniqueId) { db =>
        for (version <- 0 to 49) {
          db.load(version, versionToUniqueId.get(version))
          db.put(version.toString, version.toString)
          db.commit()
          if ((version + 1) % 5 == 0) db.doMaintenance()
        }
      }

      if (isChangelogCheckpointingEnabled) {
        assert(changelogVersionsPresent(remoteDir) === (1 to 50))
        if (colFamiliesEnabled) {
          assert(snapshotVersionsPresent(remoteDir) === (1 to 50))
        } else {
          assert(snapshotVersionsPresent(remoteDir) === Range.inclusive(5, 50, 5))
        }
      } else {
        assert(changelogVersionsPresent(remoteDir) === Seq.empty)
        assert(snapshotVersionsPresent(remoteDir) === (1 to 50))
      }
  }

  testWithStateStoreCheckpointIdsAndColumnFamilies(s"RocksDB: load version that doesn't exist",
    TestWithBothChangelogCheckpointingEnabledAndDisabled) {
    case (enableStateStoreCheckpointIds, colFamiliesEnabled) =>
      val provider = new RocksDBStateStoreProvider()
      var ex = intercept[SparkException] {
        provider.getStore(-1)
      }
      checkError(
        ex,
        condition = "CANNOT_LOAD_STATE_STORE.UNEXPECTED_VERSION",
        parameters = Map("version" -> "-1")
      )
      ex = intercept[SparkException] {
        provider.getReadStore(-1)
      }
      checkError(
        ex,
        condition = "CANNOT_LOAD_STATE_STORE.UNEXPECTED_VERSION",
        parameters = Map("version" -> "-1")
      )

      val remoteDir = Utils.createTempDir().toString
      new File(remoteDir).delete() // to make sure that the directory gets created
      val versionToUniqueId = new mutable.HashMap[Long, String]()
      withDB(remoteDir, useColumnFamilies = colFamiliesEnabled,
          enableStateStoreCheckpointIds = enableStateStoreCheckpointIds,
          versionToUniqueId = versionToUniqueId) { db =>
        ex = intercept[SparkException] {
          db.load(1, versionToUniqueId.get(1))
        }
        checkError(
          ex,
          condition = "CANNOT_LOAD_STATE_STORE.CANNOT_READ_STREAMING_STATE_FILE",
          parameters = Map(
            "fileToRead" -> s"$remoteDir/1.changelog"
          )
        )
      }
  }

  testWithStateStoreCheckpointIdsAndColumnFamilies(
      "RocksDB: purge changelog and snapshots with minVersionsToDelete = 0",
    TestWithChangelogCheckpointingEnabled) {
    case (enableStateStoreCheckpointIds, colFamiliesEnabled) =>
      val remoteDir = Utils.createTempDir().toString
      new File(remoteDir).delete() // to make sure that the directory gets created
      val conf = dbConf.copy(enableChangelogCheckpointing = true,
        minVersionsToRetain = 3, minDeltasForSnapshot = 1, minVersionsToDelete = 0)
      withDB(remoteDir, conf = conf, useColumnFamilies = colFamiliesEnabled,
          enableStateStoreCheckpointIds = enableStateStoreCheckpointIds) { db =>
        db.load(0)
        db.commit()
        for (version <- 1 to 2) {
          db.load(version)
          db.commit()
          db.doMaintenance()
        }

        if (colFamiliesEnabled) {
          assert(snapshotVersionsPresent(remoteDir) === Seq(1, 2, 3))
        } else {
          assert(snapshotVersionsPresent(remoteDir) === Seq(2, 3))
        }
        assert(changelogVersionsPresent(remoteDir) == Seq(1, 2, 3))

        for (version <- 3 to 4) {
          db.load(version)
          db.commit()
        }

        if (colFamiliesEnabled) {
          assert(snapshotVersionsPresent(remoteDir) === Seq(1, 2, 3))
        } else {
          assert(snapshotVersionsPresent(remoteDir) === Seq(2, 3))
        }

        assert(changelogVersionsPresent(remoteDir) == (1 to 5))
        db.doMaintenance()
        // 3 is the latest snapshot <= maxSnapshotVersionPresent - minVersionsToRetain + 1
        assert(snapshotVersionsPresent(remoteDir) === Seq(3, 5))
        assert(changelogVersionsPresent(remoteDir) == (3 to 5))

        for (version <- 5 to 7) {
          db.load(version)
          db.commit()
        }
        assert(snapshotVersionsPresent(remoteDir) === Seq(3, 5))
        assert(changelogVersionsPresent(remoteDir) == (3 to 8))
        db.doMaintenance()
        // 5 is the latest snapshot <= maxSnapshotVersionPresent - minVersionsToRetain + 1
        assert(snapshotVersionsPresent(remoteDir) === Seq(5, 8))
        assert(changelogVersionsPresent(remoteDir) == (5 to 8))
      }
  }

  testWithStateStoreCheckpointIdsAndColumnFamilies(
    "RocksDB: purge version files with minVersionsToDelete > 0",
    TestWithBothChangelogCheckpointingEnabledAndDisabled) {
    case (enableStateStoreCheckpointIds, colFamiliesEnabled) =>
      val remoteDir = Utils.createTempDir().toString
      new File(remoteDir).delete() // to make sure that the directory gets created
      val conf = dbConf.copy(
        minVersionsToRetain = 3, minDeltasForSnapshot = 1, minVersionsToDelete = 3)
      withDB(remoteDir, conf = conf, useColumnFamilies = colFamiliesEnabled,
        enableStateStoreCheckpointIds = enableStateStoreCheckpointIds) { db =>
        // Commit 5 versions
        // stale versions: (1, 2)
        // keep versions: (3, 4, 5)
        for (version <- 0 to 4) {
          // Should upload latest snapshot but not delete any files
          // since number of stale versions < minVersionsToDelete
          db.load(version)
          db.commit()
          db.doMaintenance()
        }

        // Commit 1 more version
        // stale versions: (1, 2, 3)
        // keep versions: (4, 5, 6)
        db.load(5)
        db.commit()

        // Checkpoint directory before maintenance
        if (isChangelogCheckpointingEnabled) {
          assert(snapshotVersionsPresent(remoteDir) == (1 to 5))
          assert(changelogVersionsPresent(remoteDir) == (1 to 6))
        } else {
          assert(snapshotVersionsPresent(remoteDir) == (1 to 6))
        }

        // Should delete stale versions for zip files and change log files
        // since number of stale versions >= minVersionsToDelete
        db.doMaintenance()

        // Checkpoint directory after maintenance
        assert(snapshotVersionsPresent(remoteDir) == Seq(4, 5, 6))
        if (isChangelogCheckpointingEnabled) {
          assert(changelogVersionsPresent(remoteDir) == Seq(4, 5, 6))
        }
      }
  }

  testWithStateStoreCheckpointIdsAndColumnFamilies(
    "RocksDB: minDeltasForSnapshot",
    TestWithChangelogCheckpointingEnabled) {
    case (enableStateStoreCheckpointIds, colFamiliesEnabled) =>
      val remoteDir = Utils.createTempDir().toString
      new File(remoteDir).delete() // to make sure that the directory gets created
      val conf = dbConf.copy(enableChangelogCheckpointing = true, minDeltasForSnapshot = 3)
      val versionToUniqueId = new mutable.HashMap[Long, String]()
      withDB(remoteDir, conf = conf, useColumnFamilies = colFamiliesEnabled,
          enableStateStoreCheckpointIds = enableStateStoreCheckpointIds,
          versionToUniqueId = versionToUniqueId) { db =>
        for (version <- 0 to 1) {
          db.load(version, versionToUniqueId.get(version))
          db.commit()
          db.doMaintenance()
        }

        if (colFamiliesEnabled) {
          assert(snapshotVersionsPresent(remoteDir) === Seq(1))
        } else {
          // Snapshot should not be created because minDeltasForSnapshot = 3
          assert(snapshotVersionsPresent(remoteDir) === Seq.empty)
        }

        assert(changelogVersionsPresent(remoteDir) == Seq(1, 2))
        db.load(2, versionToUniqueId.get(2))
        db.commit()
        db.doMaintenance()
<<<<<<< HEAD
        if (colFamiliesEnabled) {
          assert(snapshotVersionsPresent(remoteDir) === Seq(1))
        } else {
          assert(snapshotVersionsPresent(remoteDir) === Seq(3))
        }
=======
        assert(snapshotVersionsPresent(remoteDir) === Seq(3))
        db.load(3, versionToUniqueId.get(3))
>>>>>>> 3a120384

        db.load(3)
        for (version <- 3 to 7) {
          db.load(version, versionToUniqueId.get(version))
          db.commit()
          db.doMaintenance()
        }

        if (colFamiliesEnabled) {
          assert(snapshotVersionsPresent(remoteDir) === Seq(1, 4, 7))
        } else {
          assert(snapshotVersionsPresent(remoteDir) === Seq(3, 6))
        }

        for (version <- 8 to 17) {
          db.load(version, versionToUniqueId.get(version))
          db.commit()
        }
        db.doMaintenance()

        if (colFamiliesEnabled) {
          assert(snapshotVersionsPresent(remoteDir) === Seq(1, 4, 7, 16))
        } else {
          assert(snapshotVersionsPresent(remoteDir) === Seq(3, 6, 18))
        }
      }

      // pick up from the last snapshot and the next upload will be for version 21
      withDB(remoteDir, conf = conf, useColumnFamilies = colFamiliesEnabled,
          enableStateStoreCheckpointIds = enableStateStoreCheckpointIds,
          versionToUniqueId = versionToUniqueId) { db =>
        db.load(18, versionToUniqueId.get(18))
        db.commit()
        db.doMaintenance()

        if (colFamiliesEnabled) {
          assert(snapshotVersionsPresent(remoteDir) === Seq(1, 4, 7, 16, 19))
        } else {
          assert(snapshotVersionsPresent(remoteDir) === Seq(3, 6, 18))
        }

        for (version <- 19 to 20) {
          db.load(version, versionToUniqueId.get(version))
          db.commit()
        }
        db.doMaintenance()

        if (colFamiliesEnabled) {
          assert(snapshotVersionsPresent(remoteDir) === Seq(1, 4, 7, 16, 19))
        } else {
          assert(snapshotVersionsPresent(remoteDir) === Seq(3, 6, 18, 21))
        }
      }
  }

  testWithStateStoreCheckpointIdsAndColumnFamilies("SPARK-45419: Do not reuse SST files" +
    " in different RocksDB instances",
    TestWithChangelogCheckpointingEnabled) {
    case (enableStateStoreCheckpointIds, colFamiliesEnabled) =>
      val remoteDir = Utils.createTempDir().toString
      val conf = dbConf.copy(minDeltasForSnapshot = 0, compactOnCommit = false)
      new File(remoteDir).delete() // to make sure that the directory gets created
      val versionToUniqueId = new mutable.HashMap[Long, String]()
      withDB(remoteDir, conf = conf, useColumnFamilies = colFamiliesEnabled,
          enableStateStoreCheckpointIds = enableStateStoreCheckpointIds,
          versionToUniqueId = versionToUniqueId) { db =>
        for (version <- 0 to 2) {
          db.load(version, versionToUniqueId.get(version))
          db.put(version.toString, version.toString)
          db.commit()
        }
        // upload snapshot 3.zip
        db.doMaintenance()
        // Roll back to version 1 and start to process data.
        for (version <- 1 to 3) {
          db.load(version, versionToUniqueId.get(version))
          db.put(version.toString, version.toString)
          db.commit()
        }
        // Upload snapshot 4.zip, should not reuse the SST files in 3.zip
        db.doMaintenance()
      }

      withDB(remoteDir, conf = conf, useColumnFamilies = colFamiliesEnabled,
          enableStateStoreCheckpointIds = enableStateStoreCheckpointIds,
          versionToUniqueId = versionToUniqueId) { db =>
        // Open the db to verify that the state in 4.zip is no corrupted.
        db.load(4, versionToUniqueId.get(4))
      }
  }

  // A rocksdb instance with changelog checkpointing enabled should be able to load
  // an existing checkpoint without changelog.
  testWithStateStoreCheckpointIdsAndColumnFamilies(
    "RocksDB: changelog checkpointing backward compatibility",
    TestWithChangelogCheckpointingEnabled) { (enableStateStoreCheckpointIds, colFamiliesEnabled) =>
    val remoteDir = Utils.createTempDir().toString
    new File(remoteDir).delete() // to make sure that the directory gets created
    val disableChangelogCheckpointingConf =
      dbConf.copy(enableChangelogCheckpointing = false, minVersionsToRetain = 30)
    val versionToUniqueId = new mutable.HashMap[Long, String]()
    withDB(remoteDir, conf = disableChangelogCheckpointingConf,
      useColumnFamilies = colFamiliesEnabled,
      enableStateStoreCheckpointIds = enableStateStoreCheckpointIds,
      versionToUniqueId = versionToUniqueId) { db =>
      for (version <- 1 to 30) {
        db.load(version - 1, versionToUniqueId.get(version - 1))
        db.put(version.toString, version.toString)
        db.remove((version - 1).toString)
        db.commit()
      }
      assert(snapshotVersionsPresent(remoteDir) === (1 to 30))
    }

    // Now enable changelog checkpointing in a checkpoint created by a state store
    // that disable changelog checkpointing.
    val enableChangelogCheckpointingConf =
      dbConf.copy(enableChangelogCheckpointing = true, minVersionsToRetain = 30,
        minDeltasForSnapshot = 1)
    withDB(remoteDir, conf = enableChangelogCheckpointingConf,
      useColumnFamilies = colFamiliesEnabled,
      enableStateStoreCheckpointIds = enableStateStoreCheckpointIds,
      versionToUniqueId = versionToUniqueId) { db =>
      for (version <- 1 to 30) {
        db.load(version, versionToUniqueId.get(version))
        assert(db.iterator().map(toStr).toSet === Set((version.toString, version.toString)))
      }
      for (version <- 30 to 60) {
        db.load(version - 1, versionToUniqueId.get(version - 1))
        db.put(version.toString, version.toString)
        db.remove((version - 1).toString)
        db.commit()
      }

      if (enableStateStoreCheckpointIds && colFamiliesEnabled) {
        assert(snapshotVersionsPresent(remoteDir) === (1 to 30) :+ 30 :+ 31)
      } else {
        assert(snapshotVersionsPresent(remoteDir) === (1 to 30))
      }

      assert(changelogVersionsPresent(remoteDir) === (30 to 60))
      for (version <- 1 to 60) {
        db.load(version, versionToUniqueId.get(version), readOnly = true)
        assert(db.iterator().map(toStr).toSet === Set((version.toString, version.toString)))
      }

      // recommit 60 to ensure that acquireLock is released for maintenance
      for (version <- 60 to 60) {
        db.load(version - 1, versionToUniqueId.get(version - 1))
        db.put(version.toString, version.toString)
        db.remove((version - 1).toString)
        db.commit()
      }
      // Check that snapshots and changelogs get purged correctly.
      db.doMaintenance()

      if (enableStateStoreCheckpointIds && colFamiliesEnabled) {
        assert(snapshotVersionsPresent(remoteDir) === Seq(31, 60, 60))
      } else {
        assert(snapshotVersionsPresent(remoteDir) === Seq(30, 60))
      }
      if (enableStateStoreCheckpointIds) {
        // recommit version 60 creates another changelog file with different unique id
        if (colFamiliesEnabled) {
          assert(changelogVersionsPresent(remoteDir) === (31 to 60) :+ 60)
        } else {
          assert(changelogVersionsPresent(remoteDir) === (30 to 60) :+ 60)
        }
      } else {
        assert(changelogVersionsPresent(remoteDir) === (30 to 60))
      }

      // Verify the content of retained versions.
<<<<<<< HEAD
      if (enableStateStoreCheckpointIds && colFamiliesEnabled) {
        for (version <- 31 to 60) {
          db.load(version, readOnly = true)
          assert(db.iterator().map(toStr).toSet === Set((version.toString, version.toString)))
        }
      } else {
        for (version <- 30 to 60) {
          db.load(version, readOnly = true)
          assert(db.iterator().map(toStr).toSet === Set((version.toString, version.toString)))
        }
=======
      for (version <- 30 to 60) {
        db.load(version, versionToUniqueId.get(version), readOnly = true)
        assert(db.iterator().map(toStr).toSet === Set((version.toString, version.toString)))
>>>>>>> 3a120384
      }
    }
  }

  testWithChangelogCheckpointingEnabled("RocksDB Fault Tolerance: correctly handle when there " +
    "are multiple snapshot files for the same version") {
    val enableStateStoreCheckpointIds = true
    val useColumnFamily = true
    val remoteDir = Utils.createTempDir().toString
    new File(remoteDir).delete() // to make sure that the directory gets created
    val enableChangelogCheckpointingConf =
      dbConf.copy(enableChangelogCheckpointing = true, minVersionsToRetain = 20,
        minDeltasForSnapshot = 3)

    // Simulate when there are multiple snapshot files for the same version
    // The first DB writes to version 0 with uniqueId
    val versionToUniqueId1 = new mutable.HashMap[Long, String]()
    withDB(remoteDir, conf = enableChangelogCheckpointingConf,
      useColumnFamilies = useColumnFamily,
      enableStateStoreCheckpointIds = enableStateStoreCheckpointIds,
      versionToUniqueId = versionToUniqueId1) { db =>
      db.load(0, versionToUniqueId1.get(0))
      db.put("a", "1") // write key a here
      db.commit()

      // Add some change log files after the snapshot
      for (version <- 2 to 5) {
        db.load(version - 1, versionToUniqueId1.get(version - 1))
        db.put(version.toString, version.toString) // update "1" -> "1", "2" -> "2", ...
        db.commit()
      }

      // doMaintenance uploads the snapshot
      db.doMaintenance()

      for (version <- 6 to 10) {
        db.load(version - 1, versionToUniqueId1.get(version - 1))
        db.put(version.toString, version.toString)
        db.commit()
      }
    }

    // versionToUniqueId1 should be non-empty, meaning the id is updated from rocksDB to the map
    assert(versionToUniqueId1.nonEmpty)

    // The second DB writes to version 0 with another uniqueId
    val versionToUniqueId2 = new mutable.HashMap[Long, String]()
    withDB(remoteDir, conf = enableChangelogCheckpointingConf,
      useColumnFamilies = useColumnFamily,
      enableStateStoreCheckpointIds = enableStateStoreCheckpointIds,
      versionToUniqueId = versionToUniqueId2) { db =>
      db.load(0, versionToUniqueId2.get(0))
      db.put("b", "2") // write key b here
      db.commit()
      // Add some change log files after the snapshot
      for (version <- 2 to 5) {
        db.load(version - 1, versionToUniqueId2.get(version - 1))
        db.put(version.toString, (version + 1).toString) // update "1" -> "2", "2" -> "3", ...
        db.commit()
      }

      // doMaintenance uploads the snapshot
      db.doMaintenance()

      for (version <- 6 to 10) {
        db.load(version - 1, versionToUniqueId2.get(version - 1))
        db.put(version.toString, (version + 1).toString)
        db.commit()
      }
    }

    // versionToUniqueId2 should be non-empty, meaning the id is updated from rocksDB to the map
    assert(versionToUniqueId2.nonEmpty)

    // During a load() with linage from the first rocksDB,
    // the DB should load with data in the first db
    withDB(remoteDir, conf = enableChangelogCheckpointingConf,
      useColumnFamilies = useColumnFamily,
      enableStateStoreCheckpointIds = enableStateStoreCheckpointIds,
      versionToUniqueId = versionToUniqueId1) { db =>
      db.load(10, versionToUniqueId1.get(10))
      assert(toStr(db.get("a")) === "1")
      for (version <- 2 to 10) {
        // first time we write version -> version
        // second time we write version -> version + 1
        // here since we are loading from the first db lineage, we should see version -> version
        assert(toStr(db.get(version.toString)) === version.toString)
      }
    }

    // During a load() with linage from the second rocksDB,
    // the DB should load with data in the second db
    withDB(remoteDir, conf = enableChangelogCheckpointingConf,
      useColumnFamilies = useColumnFamily,
      enableStateStoreCheckpointIds = enableStateStoreCheckpointIds,
      versionToUniqueId = versionToUniqueId2) { db =>
      db.load(10, versionToUniqueId2.get(10))
      assert(toStr(db.get("b")) === "2")
      for (version <- 2 to 10) {
        // first time we write version -> version
        // second time we write version -> version + 1
        // here since we are loading from the second db lineage,
        // we should see version -> version + 1
        assert(toStr(db.get(version.toString)) === (version + 1).toString)
      }
    }
  }

  // A rocksdb instance with changelog checkpointing disabled should be able to load
  // an existing checkpoint with changelog.
  testWithStateStoreCheckpointIdsAndColumnFamilies(
    "RocksDB: changelog checkpointing forward compatibility",
    TestWithChangelogCheckpointingEnabled) { (enableStateStoreCheckpointIds, colFamiliesEnabled) =>
    val remoteDir = Utils.createTempDir().toString
    new File(remoteDir).delete() // to make sure that the directory gets created
    val enableChangelogCheckpointingConf =
      dbConf.copy(enableChangelogCheckpointing = true, minVersionsToRetain = 20,
        minDeltasForSnapshot = 3)
    val versionToUniqueId = new mutable.HashMap[Long, String]()
    withDB(remoteDir, conf = enableChangelogCheckpointingConf,
      useColumnFamilies = colFamiliesEnabled,
      enableStateStoreCheckpointIds = enableStateStoreCheckpointIds,
      versionToUniqueId = versionToUniqueId) { db =>
      for (version <- 1 to 30) {
        db.load(version - 1, versionToUniqueId.get(version - 1))
        db.put(version.toString, version.toString)
        db.remove((version - 1).toString)
        db.commit()
      }
    }

    // Now disable changelog checkpointing in a checkpoint created by a state store
    // that enable changelog checkpointing.
    val disableChangelogCheckpointingConf =
      dbConf.copy(enableChangelogCheckpointing = false, minVersionsToRetain = 20,
        minDeltasForSnapshot = 1)
    withDB(remoteDir, conf = disableChangelogCheckpointingConf,
      useColumnFamilies = colFamiliesEnabled,
      enableStateStoreCheckpointIds = enableStateStoreCheckpointIds,
      versionToUniqueId = versionToUniqueId) { db =>
      for (version <- 1 to 30) {
        db.load(version, versionToUniqueId.get(version))
        assert(db.iterator().map(toStr).toSet === Set((version.toString, version.toString)))
      }

      for (version <- 31 to 60) {
        db.load(version - 1, versionToUniqueId.get(version - 1))
        db.put(version.toString, version.toString)
        db.remove((version - 1).toString)
        db.commit()
      }
      assert(changelogVersionsPresent(remoteDir) === (1 to 30))

      var result: Seq[Long] = if (colFamiliesEnabled) {
        Seq(1)
      } else {
        Seq.empty
      }

      (31 to 60).foreach { i =>
        result = result :+ i
      }
      assert(snapshotVersionsPresent(remoteDir) === result)
      for (version <- 1 to 60) {
        db.load(version, versionToUniqueId.get(version), readOnly = true)
        assert(db.iterator().map(toStr).toSet === Set((version.toString, version.toString)))
      }
      // Check that snapshots and changelogs get purged correctly.
      db.doMaintenance()
      assert(snapshotVersionsPresent(remoteDir) === (41 to 60))
      assert(changelogVersionsPresent(remoteDir) === Seq.empty)
      // Verify the content of retained versions.
      for (version <- 41 to 60) {
        db.load(version, versionToUniqueId.get(version), readOnly = true)
        assert(db.iterator().map(toStr).toSet === Set((version.toString, version.toString)))
      }
    }
  }

  testWithColumnFamilies(s"RocksDB: compression conf",
    TestWithBothChangelogCheckpointingEnabledAndDisabled) { colFamiliesEnabled =>
    val remoteDir = Utils.createTempDir().toString
    new File(remoteDir).delete() // to make sure that the directory gets created

    val conf = RocksDBConf().copy(compression = "zstd")
    withDB(remoteDir, conf = conf, useColumnFamilies = colFamiliesEnabled) { db =>
      assert(db.rocksDbOptions.compressionType() == CompressionType.ZSTD_COMPRESSION)
    }

    // Test the default is LZ4
    withDB(remoteDir, conf = RocksDBConf().copy(), useColumnFamilies = colFamiliesEnabled) { db =>
      assert(db.rocksDbOptions.compressionType() == CompressionType.LZ4_COMPRESSION)
    }
  }

  testWithStateStoreCheckpointIdsAndColumnFamilies(s"RocksDB: get, put, iterator, commit, load",
    TestWithBothChangelogCheckpointingEnabledAndDisabled) {
    case (enableStateStoreCheckpointIds, colFamiliesEnabled) =>
      def testOps(compactOnCommit: Boolean): Unit = {
        val remoteDir = Utils.createTempDir().toString
        new File(remoteDir).delete() // to make sure that the directory gets created

        val conf = RocksDBConf().copy(compactOnCommit = compactOnCommit)
        val versionToUniqueId = new mutable.HashMap[Long, String]()
        withDB(remoteDir, conf = conf, useColumnFamilies = colFamiliesEnabled,
          enableStateStoreCheckpointIds = enableStateStoreCheckpointIds,
          versionToUniqueId = versionToUniqueId) { db =>
          assert(db.get("a") === null)
          assert(iterator(db).isEmpty)

          db.put("a", "1")
          assert(toStr(db.get("a")) === "1")
          db.commit()
        }

        withDB(remoteDir, conf = conf, version = 0, useColumnFamilies = colFamiliesEnabled,
          enableStateStoreCheckpointIds = enableStateStoreCheckpointIds,
          versionToUniqueId = versionToUniqueId) { db =>
          // version 0 can be loaded again
          assert(toStr(db.get("a")) === null)
          assert(iterator(db).isEmpty)
        }

        withDB(remoteDir, conf = conf, version = 1, useColumnFamilies = colFamiliesEnabled,
          enableStateStoreCheckpointIds = enableStateStoreCheckpointIds,
          versionToUniqueId = versionToUniqueId) { db =>
          // version 1 data recovered correctly
          assert(toStr(db.get("a")) === "1")
          assert(db.iterator().map(toStr).toSet === Set(("a", "1")))

          // make changes but do not commit version 2
          db.put("b", "2")
          assert(toStr(db.get("b")) === "2")
          assert(db.iterator().map(toStr).toSet === Set(("a", "1"), ("b", "2")))
        }

        withDB(remoteDir, conf = conf, version = 1, useColumnFamilies = colFamiliesEnabled,
          enableStateStoreCheckpointIds = enableStateStoreCheckpointIds,
          versionToUniqueId = versionToUniqueId) { db =>
          // version 1 data not changed
          assert(toStr(db.get("a")) === "1")
          assert(db.get("b") === null)
          assert(db.iterator().map(toStr).toSet === Set(("a", "1")))

          // commit version 2
          db.put("b", "2")
          assert(toStr(db.get("b")) === "2")
          db.commit()
          assert(db.iterator().map(toStr).toSet === Set(("a", "1"), ("b", "2")))
        }

        withDB(remoteDir, conf = conf, version = 1, useColumnFamilies = colFamiliesEnabled,
          enableStateStoreCheckpointIds = enableStateStoreCheckpointIds,
          versionToUniqueId = versionToUniqueId) { db =>
          // version 1 data not changed
          assert(toStr(db.get("a")) === "1")
          assert(db.get("b") === null)
        }

        withDB(remoteDir, conf = conf, version = 2, useColumnFamilies = colFamiliesEnabled,
          enableStateStoreCheckpointIds = enableStateStoreCheckpointIds,
          versionToUniqueId = versionToUniqueId) { db =>
          // version 2 can be loaded again
          assert(toStr(db.get("b")) === "2")
          assert(db.iterator().map(toStr).toSet === Set(("a", "1"), ("b", "2")))

          db.load(1, versionToUniqueId.get(1))
          assert(toStr(db.get("b")) === null)
          assert(db.iterator().map(toStr).toSet === Set(("a", "1")))
        }
      }

      for (compactOnCommit <- Seq(false, true)) {
        withClue(s"compactOnCommit = $compactOnCommit") {
          testOps(compactOnCommit)
        }
      }
  }

  testWithStateStoreCheckpointIdsAndColumnFamilies(s"RocksDB: handle commit failures and aborts",
    TestWithBothChangelogCheckpointingEnabledAndDisabled) {
    case (enableStateStoreCheckpointIds, colFamiliesEnabled) =>
      val hadoopConf = new Configuration()
      hadoopConf.set(
        SQLConf.STREAMING_CHECKPOINT_FILE_MANAGER_CLASS.parent.key,
        classOf[CreateAtomicTestManager].getName)
      val remoteDir = Utils.createTempDir().getAbsolutePath
      withDB(remoteDir, hadoopConf = hadoopConf, useColumnFamilies = colFamiliesEnabled,
        enableStateStoreCheckpointIds = enableStateStoreCheckpointIds) { db =>
        // Disable failure of output stream and generate versions
        CreateAtomicTestManager.shouldFailInCreateAtomic = false
        for (version <- 1 to 10) {
          db.load(version - 1)
          db.put(version.toString, version.toString) // update "1" -> "1", "2" -> "2", ...
          db.commit()
        }
        val version10Data = (1L to 10).map(_.toString).map(x => x -> x).toSet

        // Fail commit for next version and verify that reloading resets the files
        CreateAtomicTestManager.shouldFailInCreateAtomic = true
        db.load(10)
        db.put("11", "11")
        intercept[IOException] {
          quietly {
            db.commit()
          }
        }
        assert(db.load(10, readOnly = true).iterator().map(toStr).toSet === version10Data)
        CreateAtomicTestManager.shouldFailInCreateAtomic = false

        // Abort commit for next version and verify that reloading resets the files
        db.load(10)
        db.put("11", "11")
        db.rollback()
        assert(db.load(10, readOnly = true).iterator().map(toStr).toSet === version10Data)
      }
  }

  testWithStateStoreCheckpointIdsAndColumnFamilies("RocksDB close tests - " +
    "close before doMaintenance",
    TestWithBothChangelogCheckpointingEnabledAndDisabled) {
    case (enableStateStoreCheckpointIds, colFamiliesEnabled) =>
      val remoteDir = Utils.createTempDir().toString
      val conf = dbConf.copy(minDeltasForSnapshot = 1, compactOnCommit = false)
      new File(remoteDir).delete() // to make sure that the directory gets created
      withDB(remoteDir, conf = conf, useColumnFamilies = colFamiliesEnabled,
        enableStateStoreCheckpointIds = enableStateStoreCheckpointIds) { db =>
        db.load(0)
        db.put("foo", "bar")
        db.commit()
        // call close first and maintenance can be still be invoked in the context of the
        // maintenance task's thread pool
        db.close()
        db.doMaintenance()
      }
  }

  testWithStateStoreCheckpointIdsAndColumnFamilies("RocksDB close tests - " +
    "close after doMaintenance",
    TestWithBothChangelogCheckpointingEnabledAndDisabled) {
    case (enableStateStoreCheckpointIds, colFamiliesEnabled) =>
      val remoteDir = Utils.createTempDir().toString
      val conf = dbConf.copy(minDeltasForSnapshot = 1, compactOnCommit = false)
      new File(remoteDir).delete() // to make sure that the directory gets created
      withDB(remoteDir, conf = conf, useColumnFamilies = colFamiliesEnabled,
        enableStateStoreCheckpointIds = enableStateStoreCheckpointIds) { db =>
        db.load(0)
        db.put("foo", "bar")
        db.commit()
        // maintenance can be invoked in the context of the maintenance task's thread pool
        // and close is invoked after that
        db.doMaintenance()
        db.close()
      }
  }

  testWithChangelogCheckpointingEnabled("RocksDB: Unsupported Operations" +
    " with Changelog Checkpointing") {
    val dfsRootDir = new File(Utils.createTempDir().getAbsolutePath + "/state/1/1")
    val fileManager = new RocksDBFileManager(
      dfsRootDir.getAbsolutePath, Utils.createTempDir(), hadoopConf)
    val changelogWriter = fileManager.getChangeLogWriter(1)
    assert(changelogWriter.version === 1)

    val ex = intercept[UnsupportedOperationException] {
      changelogWriter.merge("a", "1")
    }

    assert(ex.getMessage.contains("state changelog writer v1"))
  }

  testWithChangelogCheckpointingEnabled("RocksDBFileManager: " +
    "background snapshot upload doesn't acquire RocksDB instance lock") {
    // Create a custom ExecutionContext
    implicit val ec: ExecutionContext = ExecutionContext
      .fromExecutor(Executors.newSingleThreadExecutor())

    val remoteDir = Utils.createTempDir().toString
    val conf = dbConf.copy(lockAcquireTimeoutMs = 10000, minDeltasForSnapshot = 0)
    new File(remoteDir).delete() // to make sure that the directory gets created

    withDB(remoteDir, conf = conf) { db =>
      db.load(0)
      db.put("0", "0")
      db.commit()

      // Acquire lock
      db.load(1)
      db.put("1", "1")

      // Run doMaintenance in another thread
      val maintenanceFuture = Future {
        db.doMaintenance()
      }

      val timeout = 5.seconds

      // Ensure that maintenance task runs without being blocked by task thread
      ThreadUtils.awaitResult(maintenanceFuture, timeout)
      assert(snapshotVersionsPresent(remoteDir) == Seq(1))

      // Release lock
      db.commit()
    }
  }

  testWithChangelogCheckpointingEnabled("RocksDBFileManager: read and write changelog") {
    val dfsRootDir = new File(Utils.createTempDir().getAbsolutePath + "/state/1/1")
    val fileManager = new RocksDBFileManager(
      dfsRootDir.getAbsolutePath, Utils.createTempDir(), hadoopConf)
    val changelogWriter = fileManager.getChangeLogWriter(1)
    assert(changelogWriter.version === 1)

    (1 to 5).foreach(i => changelogWriter.put(i.toString, i.toString))
    (2 to 4).foreach(j => changelogWriter.delete(j.toString))

    changelogWriter.commit()
    val changelogReader = fileManager.getChangelogReader(1)
    assert(changelogReader.version === 1)
    val entries = changelogReader.toSeq
    val expectedEntries = (1 to 5).map { i =>
      (RecordType.PUT_RECORD, i.toString.getBytes,
        i.toString.getBytes, StateStore.DEFAULT_COL_FAMILY_NAME)
    } ++ (2 to 4).map { j =>
      (RecordType.DELETE_RECORD, j.toString.getBytes,
        null, StateStore.DEFAULT_COL_FAMILY_NAME)
    }

    assert(entries.size == expectedEntries.size)
    entries.zip(expectedEntries).map{
      case (e1, e2) => assert(e1._1 === e2._1 && e1._2 === e2._2 && e1._3 === e2._3)
    }

    changelogReader.closeIfNeeded()
  }

  testWithChangelogCheckpointingEnabled("RocksDBFileManager: StateStoreChangelogReaderFactory " +
    "edge case") {
    val dfsRootDir = new File(Utils.createTempDir().getAbsolutePath + "/state/1/1")
    val fileManager = new RocksDBFileManager(
      dfsRootDir.getAbsolutePath, Utils.createTempDir(), hadoopConf)

    val checkpointUniqueId = Some(java.util.UUID.randomUUID.toString)
    val lineage: Array[LineageItem] = Array(
      LineageItem(1, java.util.UUID.randomUUID.toString),
      LineageItem(2, java.util.UUID.randomUUID.toString),
      LineageItem(3, java.util.UUID.randomUUID.toString)
    )

    // Create a v1 writer
    val changelogWriterV1 = fileManager.getChangeLogWriter(101)
    assert(changelogWriterV1.version === 1)
    changelogWriterV1.commit() // v1 with empty content

    val changelogReaderV1 = fileManager.getChangelogReader(101)
    assert(changelogReaderV1.version === 1) // getChangelogReader should return a v1 reader
    changelogReaderV1.closeIfNeeded()

    // Create a v2 writer
    val changelogWriterV2 = fileManager.getChangeLogWriter(102, useColumnFamilies = true)
    assert(changelogWriterV2.version === 2)
    changelogWriterV2.commit() // v2 with empty content

    val changelogReaderV2 = fileManager.getChangelogReader(102)
    assert(changelogReaderV2.version === 2) // getChangelogReader should return a v2 reader
    changelogReaderV2.closeIfNeeded()

    // Create a v3 writer
    val changelogWriterV3 = fileManager.getChangeLogWriter(
      103, useColumnFamilies = false, checkpointUniqueId, Some(lineage))
    assert(changelogWriterV3.version === 3)
    changelogWriterV3.commit() // v1 with empty content

    val changelogReaderV3 = fileManager.getChangelogReader(
      103, checkpointUniqueId = checkpointUniqueId)
    assert(changelogReaderV3.version === 3) // getChangelogReader should return a v3 reader
    assert(changelogReaderV3.lineage sameElements lineage)
    changelogReaderV3.closeIfNeeded()

    // Create a v4 writer
    val changelogWriterV4 = fileManager.getChangeLogWriter(
      104, useColumnFamilies = true, checkpointUniqueId, Some(lineage))
    assert(changelogWriterV4.version === 4)
    changelogWriterV4.commit() // v1 with empty content

    val changelogReaderV4 = fileManager.getChangelogReader(
      104, checkpointUniqueId = checkpointUniqueId)
    assert(changelogReaderV4.version === 4) // getChangelogReader should return a v4 reader
    assert(changelogReaderV4.lineage sameElements lineage)
    changelogReaderV4.closeIfNeeded()
  }

  testWithChangelogCheckpointingEnabled("RocksDBFileManager: changelog reader / writer " +
    "failure cases") {
    val dfsRootDir = new File(Utils.createTempDir().getAbsolutePath + "/state/1/1")
    val fileManager = new RocksDBFileManager(
      dfsRootDir.getAbsolutePath, Utils.createTempDir(), hadoopConf)
    // Failure case 1: reader writer version mismatch
    // Create a v1 writer
    val changelogWriterV1 = fileManager.getChangeLogWriter(101)
    assert(changelogWriterV1.version === 1)

    (1 to 5).foreach(i => changelogWriterV1.put(i.toString, i.toString))
    (2 to 4).foreach(j => changelogWriterV1.delete(j.toString))

    changelogWriterV1.commit()
    // Success case, when reading from the same file, a V1 reader should be constructed.
    val changelogReaderV1 = fileManager.getChangelogReader(101)
    assert(changelogReaderV1.version === 1)
    changelogReaderV1.closeIfNeeded()

    // Failure case, force creating a V3 reader.
    val dfsChangelogFile = PrivateMethod[Path](Symbol("dfsChangelogFile"))
    val codec = PrivateMethod[CompressionCodec](Symbol("codec"))
    var changelogFile = fileManager invokePrivate dfsChangelogFile(101L, None)
    val compressionCodec = fileManager invokePrivate codec()
    val fm = CheckpointFileManager.create(new Path(dfsRootDir.getAbsolutePath), new Configuration)
    val e = intercept[AssertionError] {
      new StateStoreChangelogReaderV3(fm, changelogFile, compressionCodec)
    }
    assert(e.getMessage.contains("Changelog version mismatch"))

    changelogFile = fileManager invokePrivate dfsChangelogFile(1L, None)
    // Failure case 2: readerFactory throw when reading from ckpt built in future Spark version
    // Create a v101 writer
    val changelogWriter = new TestStateStoreChangelogWriterV101(
      fm, changelogFile, compressionCodec)
    assert(changelogWriter.version === 101)

    changelogWriter.commit()

    // Failure case, force creating a V3 reader.
    val ex = intercept[SparkException] {
      fileManager.getChangelogReader(1)
    }
    checkError(
      ex,
      condition = "CANNOT_LOAD_STATE_STORE.INVALID_CHANGE_LOG_READER_VERSION",
      parameters = Map("version" -> 101.toString)
    )
    assert(ex.getMessage.contains("please upgrade your Spark"))
  }

  testWithChangelogCheckpointingEnabled("RocksDBFileManager: read and write changelog " +
      "with state checkpoint id enabled") {
    val dfsRootDir = new File(Utils.createTempDir().getAbsolutePath + "/state/1/1")
    val fileManager = new RocksDBFileManager(
      dfsRootDir.getAbsolutePath, Utils.createTempDir(), hadoopConf)
    val checkpointUniqueId = Some(java.util.UUID.randomUUID.toString)
    val lineage: Array[LineageItem] = Array(
      LineageItem(1, java.util.UUID.randomUUID.toString),
      LineageItem(2, java.util.UUID.randomUUID.toString),
      LineageItem(3, java.util.UUID.randomUUID.toString)
    )
    val changelogWriter = fileManager.getChangeLogWriter(
      3, useColumnFamilies = false, checkpointUniqueId, Some(lineage))
    assert(changelogWriter.version === 3)

    (1 to 5).foreach(i => changelogWriter.put(i.toString, i.toString))
    (2 to 4).foreach(j => changelogWriter.delete(j.toString))

    changelogWriter.commit()
    val changelogReader = fileManager.getChangelogReader(3, checkpointUniqueId)
    assert(changelogReader.version === 3)
    assert(changelogReader.lineage sameElements lineage)
    val entries = changelogReader.toSeq
    val expectedEntries = (1 to 5).map { i =>
      (RecordType.PUT_RECORD, i.toString.getBytes,
        i.toString.getBytes, StateStore.DEFAULT_COL_FAMILY_NAME)
    } ++ (2 to 4).map { j =>
      (RecordType.DELETE_RECORD, j.toString.getBytes,
        null, StateStore.DEFAULT_COL_FAMILY_NAME)
    }

    assert(entries.size == expectedEntries.size)
    entries.zip(expectedEntries).map{
      case (e1, e2) => assert(e1._1 === e2._1 && e1._2 === e2._2 && e1._3 === e2._3)
    }

    changelogReader.closeIfNeeded()
  }

  testWithChangelogCheckpointingEnabled(
    "RocksDBFileManager: read and write v2 changelog with default col family") {
    val dfsRootDir = new File(Utils.createTempDir().getAbsolutePath + "/state/1/1")
    val fileManager = new RocksDBFileManager(
      dfsRootDir.getAbsolutePath, Utils.createTempDir(), hadoopConf)
    val changelogWriter = fileManager.getChangeLogWriter(1, useColumnFamilies = true)
    assert(changelogWriter.version === 2)
    (1 to 5).foreach { i =>
      changelogWriter.put(i.toString, i.toString)
    }
    (1 to 5).foreach { i =>
      changelogWriter.merge(i.toString, i.toString)
    }

    (2 to 4).foreach { j =>
      changelogWriter.delete(j.toString)
    }

    changelogWriter.commit()
    val changelogReader = fileManager.getChangelogReader(1)
    assert(changelogReader.version === 2)
    val entries = changelogReader.toSeq
    val expectedEntries = (1 to 5).map { i =>
      (RecordType.PUT_RECORD, i.toString.getBytes, i.toString.getBytes)
    } ++ (1 to 5).map { i =>
      (RecordType.MERGE_RECORD, i.toString.getBytes, i.toString.getBytes)
    } ++ (2 to 4).map { j =>
      (RecordType.DELETE_RECORD, j.toString.getBytes, null)
    }

    assert(entries.size == expectedEntries.size)
    entries.zip(expectedEntries).map{
      case (e1, e2) => assert(e1._1 === e2._1 && e1._2 === e2._2 && e1._3 === e2._3)
    }

    changelogReader.closeIfNeeded()
  }

  testWithChangelogCheckpointingEnabled("RocksDBFileManager: read and write v2 changelog with " +
      "default col family and state checkpoint id enabled") {
    val dfsRootDir = new File(Utils.createTempDir().getAbsolutePath + "/state/1/1")
    val fileManager = new RocksDBFileManager(
      dfsRootDir.getAbsolutePath, Utils.createTempDir(), hadoopConf)
    val checkpointUniqueId = Some(java.util.UUID.randomUUID.toString)
    val lineage: Array[LineageItem] = Array(
      LineageItem(1, java.util.UUID.randomUUID.toString),
      LineageItem(2, java.util.UUID.randomUUID.toString),
      LineageItem(3, java.util.UUID.randomUUID.toString)
    )
    val changelogWriter = fileManager.getChangeLogWriter(
      1, useColumnFamilies = true, checkpointUniqueId, Some(lineage))
    assert(changelogWriter.version === 4)
    (1 to 5).foreach { i =>
      changelogWriter.put(i.toString, i.toString)
    }
    (1 to 5).foreach { i =>
      changelogWriter.merge(i.toString, i.toString)
    }

    (2 to 4).foreach { j =>
      changelogWriter.delete(j.toString)
    }

    changelogWriter.commit()
    val changelogReader = fileManager.getChangelogReader(1, checkpointUniqueId)
    assert(changelogReader.version === 4)
    assert(changelogReader.lineage sameElements lineage)
    val entries = changelogReader.toSeq
    val expectedEntries = (1 to 5).map { i =>
      (RecordType.PUT_RECORD, i.toString.getBytes, i.toString.getBytes)
    } ++ (1 to 5).map { i =>
      (RecordType.MERGE_RECORD, i.toString.getBytes, i.toString.getBytes)
    } ++ (2 to 4).map { j =>
      (RecordType.DELETE_RECORD, j.toString.getBytes, null)
    }

    assert(entries.size == expectedEntries.size)
    entries.zip(expectedEntries).map{
      case (e1, e2) => assert(e1._1 === e2._1 && e1._2 === e2._2 && e1._3 === e2._3)
    }

    changelogReader.closeIfNeeded()
  }

  testWithColumnFamilies("RocksDBFileManager: create init dfs directory with " +
    s"unknown number of keys",
    TestWithBothChangelogCheckpointingEnabledAndDisabled) { colFamiliesEnabled =>
    val dfsRootDir = new File(Utils.createTempDir().getAbsolutePath + "/state/1/1")
    try {
      val verificationDir = Utils.createTempDir().getAbsolutePath
      val fileManager = new RocksDBFileManager(
        dfsRootDir.getAbsolutePath, Utils.createTempDir(), hadoopConf)
      // Save a version of empty checkpoint files
      val cpFiles = Seq()
      generateFiles(verificationDir, cpFiles)
      assert(!dfsRootDir.exists())
      val fileMapping = new RocksDBFileMapping
      saveCheckpointFiles(fileManager, cpFiles, version = 1,
        numKeys = -1, fileMapping)
      // The dfs root dir is created even with unknown number of keys
      assert(dfsRootDir.exists())
      loadAndVerifyCheckpointFiles(fileManager, verificationDir, version = 1, Nil, -1, fileMapping)
    } finally {
      Utils.deleteRecursively(dfsRootDir)
    }
  }

  testWithChangelogCheckpointingEnabled("RocksDB: ensure that changelog files are written " +
    "and snapshots uploaded optionally with changelog format v2") {
    withTempDir { dir =>
      val remoteDir = Utils.createTempDir().toString
      val conf = dbConf.copy(minDeltasForSnapshot = 5, compactOnCommit = false)
      new File(remoteDir).delete() // to make sure that the directory gets created
      withDB(remoteDir, conf = conf, useColumnFamilies = true) { db =>
        db.createColFamilyIfAbsent("test", isInternal = false)
        db.load(0)
        db.put("a", "1")
        db.put("b", "2")
        db.commit()
        assert(changelogVersionsPresent(remoteDir) == Seq(1))
        assert(snapshotVersionsPresent(remoteDir) == Seq(1))

        db.load(1)
        db.put("a", "3")
        db.put("c", "4")
        db.commit()

        assert(changelogVersionsPresent(remoteDir) == Seq(1, 2))
        assert(snapshotVersionsPresent(remoteDir) == Seq(1))

        db.removeColFamilyIfExists("test")
        db.load(2)
        db.remove("a")
        db.put("d", "5")
        db.commit()
        assert(changelogVersionsPresent(remoteDir) == Seq(1, 2, 3))
        assert(snapshotVersionsPresent(remoteDir) == Seq(1, 3))

        db.load(3)
        db.put("e", "6")
        db.remove("b")
        db.commit()
        assert(changelogVersionsPresent(remoteDir) == Seq(1, 2, 3, 4))
        assert(snapshotVersionsPresent(remoteDir) == Seq(1, 3))
      }
    }
  }

  test("RocksDB: ensure merge operation correctness") {
    withTempDir { dir =>
      val remoteDir = Utils.createTempDir().toString
      // minDeltasForSnapshot being 5 ensures that only changelog files are created
      // for the 3 commits below
      val conf = dbConf.copy(minDeltasForSnapshot = 5, compactOnCommit = false)
      new File(remoteDir).delete() // to make sure that the directory gets created
      withDB(remoteDir, conf = conf, useColumnFamilies = true) { db =>
        db.load(0)
        db.put("a", "1")
        db.merge("a", "2")
        db.commit()

        db.load(1)
        db.merge("a", "3")
        db.commit()

        db.load(2)
        db.remove("a")
        db.commit()

        db.load(1)
        assert(new String(db.get("a")) === "1,2")
        assert(db.iterator().map(toStr).toSet === Set(("a", "1,2")))

        db.load(2)
        assert(new String(db.get("a")) === "1,2,3")
        assert(db.iterator().map(toStr).toSet === Set(("a", "1,2,3")))

        db.load(3)
        assert(db.get("a") === null)
        assert(db.iterator().isEmpty)
      }
    }
  }

  testWithStateStoreCheckpointIdsAndColumnFamilies("RocksDBFileManager: delete orphan files",
    TestWithBothChangelogCheckpointingEnabledAndDisabled) {
    case (enableStateStoreCheckpointIds, colFamiliesEnabled) =>
    withTempDir { dir =>
      val dfsRootDir = dir.getAbsolutePath
      // Use 2 file managers here to emulate concurrent execution
      // that checkpoint the same version of state
      val fileManager = new RocksDBFileManager(
        dfsRootDir, Utils.createTempDir(), hadoopConf)
      val rocksDBFileMapping = new RocksDBFileMapping()
      val fileManager_ = new RocksDBFileManager(
        dfsRootDir, Utils.createTempDir(), hadoopConf)
      val sstDir = s"$dfsRootDir/SSTs"
      def numRemoteSSTFiles: Int = listFiles(sstDir).length
      val logDir = s"$dfsRootDir/logs"
      def numRemoteLogFiles: Int = listFiles(logDir).length

      // Save a version of checkpoint files
      val cpFiles1 = Seq(
        "001.sst" -> 10,
        "002.sst" -> 20,
        "other-file1" -> 100,
        "other-file2" -> 200,
        "archive/00001.log" -> 1000,
        "archive/00002.log" -> 2000
      )
      val uuid = enableStateStoreCheckpointIds match {
        case false => None
        case true => Some(UUID.randomUUID().toString)
      }
      saveCheckpointFiles(fileManager, cpFiles1, version = 1,
        numKeys = 101, rocksDBFileMapping,
        numInternalKeys = 0, uuid)
      assert(fileManager.getLatestVersion() === 1)
      assert(numRemoteSSTFiles == 2) // 2 sst files copied
      assert(numRemoteLogFiles == 2)

      // Overwrite version 1, previous sst and log files will become orphan
      val cpFiles1_ = Seq(
        "001.sst" -> 10,
        "002.sst" -> 20,
        "other-file1" -> 100,
        "other-file2" -> 200,
        "archive/00002.log" -> 1000,
        "archive/00003.log" -> 2000
      )
      saveCheckpointFiles(fileManager_, cpFiles1_, version = 1,
        numKeys = 101, new RocksDBFileMapping(),
        numInternalKeys = 0, uuid)
      assert(fileManager_.getLatestVersion() === 1)
      assert(numRemoteSSTFiles == 4)
      assert(numRemoteLogFiles == 4)

      // For orphan files cleanup test, add a sleep between 2 checkpoints.
      // We use file modification timestamp to find orphan files older than
      // any tracked files. Some file systems has timestamps in second precision.
      // Sleeping for 1.5s makes sure files from different versions has different timestamps.
      Thread.sleep(1500)
      // Save a version of checkpoint files
      val cpFiles2 = Seq(
        "003.sst" -> 10,
        "004.sst" -> 20,
        "other-file1" -> 100,
        "other-file2" -> 200,
        "archive/00004.log" -> 1000,
        "archive/00005.log" -> 2000
      )
      saveCheckpointFiles(fileManager_, cpFiles2,
        version = 2, numKeys = 121, new RocksDBFileMapping(),
        numInternalKeys = 0, uuid)
      fileManager_.deleteOldVersions(1)
      assert(numRemoteSSTFiles <= 4) // delete files recorded in 1.zip
      assert(numRemoteLogFiles <= 5) // delete files recorded in 1.zip and orphan 00001.log

      Thread.sleep(1500)
      // Save a version of checkpoint files
      val cpFiles3 = Seq(
        "005.sst" -> 10,
        "other-file1" -> 100,
        "other-file2" -> 200,
        "archive/00006.log" -> 1000,
        "archive/00007.log" -> 2000
      )
      saveCheckpointFiles(fileManager_, cpFiles3,
        version = 3, numKeys = 131, new RocksDBFileMapping(),
        numInternalKeys = 0, uuid)
      assert(fileManager_.getLatestVersion() === 3)
      fileManager_.deleteOldVersions(1)
      assert(numRemoteSSTFiles == 1)
      assert(numRemoteLogFiles == 2)
    }
  }

  testWithStateStoreCheckpointIdsAndColumnFamilies("RocksDBFileManager: don't delete " +
    s"orphan files when there is only 1 version",
    TestWithBothChangelogCheckpointingEnabledAndDisabled) {
    case (enableStateStoreCheckpointIds, colFamiliesEnabled) =>
    withTempDir { dir =>
      val dfsRootDir = dir.getAbsolutePath
      val fileManager = new RocksDBFileManager(
        dfsRootDir, Utils.createTempDir(), hadoopConf)
      (new File(dfsRootDir, "SSTs")).mkdir()
      (new File(dfsRootDir, "logs")).mkdir()

      val sstDir = s"$dfsRootDir/SSTs"
      def numRemoteSSTFiles: Int = listFiles(sstDir).length

      val logDir = s"$dfsRootDir/logs"
      def numRemoteLogFiles: Int = listFiles(logDir).length

      new File(sstDir, "orphan.sst").createNewFile()
      new File(logDir, "orphan.log").createNewFile()

      Thread.sleep(1500)
      // Save a version of checkpoint files
      val cpFiles1 = Seq(
        "001.sst" -> 10,
        "002.sst" -> 20,
        "other-file1" -> 100,
        "other-file2" -> 200,
        "archive/00001.log" -> 1000,
        "archive/00002.log" -> 2000
      )
      val rocksDBFileMapping = new RocksDBFileMapping()
      val uuid = if (enableStateStoreCheckpointIds) {
        Some(UUID.randomUUID().toString)
      } else {
        None
      }

      saveCheckpointFiles(
        fileManager, cpFiles1, version = 1, numKeys = 101, rocksDBFileMapping,
        numInternalKeys = 0, uuid)
      fileManager.deleteOldVersions(1)
      // Should not delete orphan files even when they are older than all existing files
      // when there is only 1 version.
      assert(numRemoteSSTFiles == 3)
      assert(numRemoteLogFiles == 3)

      Thread.sleep(1500)
      // Save a version of checkpoint files
      val cpFiles2 = Seq(
        "003.sst" -> 10,
        "004.sst" -> 20,
        "other-file1" -> 100,
        "other-file2" -> 200,
        "archive/00003.log" -> 1000,
        "archive/00004.log" -> 2000
      )
      saveCheckpointFiles(
        fileManager, cpFiles2, version = 2, numKeys = 101, rocksDBFileMapping,
        numInternalKeys = 0, uuid)
      assert(numRemoteSSTFiles == 5)
      assert(numRemoteLogFiles == 5)
      fileManager.deleteOldVersions(1)
      // Orphan files should be deleted now.
      assert(numRemoteSSTFiles == 2)
      assert(numRemoteLogFiles == 2)
    }
  }

  testWithStateStoreCheckpointIdsAndColumnFamilies("RocksDBFileManager: upload only " +
    "new immutable files",
    TestWithBothChangelogCheckpointingEnabledAndDisabled) {
    case (enableStateStoreCheckpointIds, colFamiliesEnabled) =>
      withTempDir { dir =>
        val dfsRootDir = dir.getAbsolutePath
        val verificationDir = Utils.createTempDir().getAbsolutePath // local dir to load checkpoints
        val fileManager = new RocksDBFileManager(
          dfsRootDir, Utils.createTempDir(), hadoopConf)
        val sstDir = s"$dfsRootDir/SSTs"
        def numRemoteSSTFiles: Int = listFiles(sstDir).length
        val logDir = s"$dfsRootDir/logs"
        def numRemoteLogFiles: Int = listFiles(logDir).length
        val fileMapping = new RocksDBFileMapping

        // Verify behavior before any saved checkpoints
        assert(fileManager.getLatestVersion() === 0)

        // Try to load incorrect versions
        intercept[FileNotFoundException] {
          fileManager.loadCheckpointFromDfs(1, Utils.createTempDir(), fileMapping)
        }

        // Save a version of checkpoint files
        val cpFiles1 = Seq(
          "sst-file1.sst" -> 10,
          "sst-file2.sst" -> 20,
          "other-file1" -> 100,
          "other-file2" -> 200,
          "archive/00001.log" -> 1000,
          "archive/00002.log" -> 2000
        )

        val uuid = if (enableStateStoreCheckpointIds) {
          Some(UUID.randomUUID().toString)
        } else {
          None
        }

        saveCheckpointFiles(
          fileManager, cpFiles1, version = 1, numKeys = 101, fileMapping, numInternalKeys = 0,
          uuid)
        assert(fileManager.getLatestVersion() === 1)
        assert(numRemoteSSTFiles == 2) // 2 sst files copied
        assert(numRemoteLogFiles == 2) // 2 log files copied

        // Load back the checkpoint files into another local dir with existing files and verify
        generateFiles(verificationDir, Seq(
          "sst-file1.sst" -> 11, // files with same name but different sizes, should get overwritten
          "other-file1" -> 101,
          "archive/00001.log" -> 1001,
          "random-sst-file.sst" -> 100, // unnecessary files, should get deleted
          "random-other-file" -> 9,
          "00005.log" -> 101,
          "archive/00007.log" -> 101
        ))

        // as we are loading version 1 again, the previously committed 1.zip and
        // SST files would not be reused.
        loadAndVerifyCheckpointFiles(
          fileManager, verificationDir, version = 1, cpFiles1, 101, fileMapping, uuid)

        // Save SAME version again with different checkpoint files and load back again to verify
        // whether files were overwritten.
        val cpFiles1_ = Seq(
          "sst-file1.sst" -> 10, // same SST file as before, but will be uploaded again
          "sst-file2.sst" -> 25, // new SST file with same name as before, but different length
          "sst-file3.sst" -> 30, // new SST file
          "other-file1" -> 100, // same non-SST file as before, should not get copied
          "other-file2" -> 210, // new non-SST file with same name as before, but different length
          "other-file3" -> 300, // new non-SST file
          "archive/00001.log" -> 1000, // same log file as before, this should get reused
          "archive/00002.log" -> 2500, // new log file with same name but different length
          "archive/00003.log" -> 3000 // new log file
        )

        // upload version 1 again, new checkpoint will be created and SST files from
        // previously committed version 1 will not be reused.
        saveCheckpointFiles(fileManager, cpFiles1_,
          version = 1, numKeys = 1001, fileMapping,
          numInternalKeys = 0, uuid)
        assert(numRemoteSSTFiles === 5, "shouldn't reuse old version 1 SST files" +
          " while uploading version 1 again") // 2 old + 3 new SST files
        assert(numRemoteLogFiles === 5, "shouldn't reuse old version 1 log files" +
          " while uploading version 1 again") // 2 old + 3 new log files

        // verify checkpoint state is correct
        loadAndVerifyCheckpointFiles(fileManager, verificationDir,
          version = 1, cpFiles1_, 1001, fileMapping, uuid)

        // Save another version and verify
        val cpFiles2 = Seq(
          "sst-file1.sst" -> 10, // same SST file as version 1, should be reused
          "sst-file2.sst" -> 25, // same SST file as version 1, should be reused
          "sst-file3.sst" -> 30, // same SST file as version 1, should be reused
          "sst-file4.sst" -> 40, // new sst file, should be uploaded
          "other-file4" -> 400,
          "archive/00004.log" -> 4000
        )
        saveCheckpointFiles(fileManager, cpFiles2,
          version = 2, numKeys = 1501, fileMapping,
          numInternalKeys = 0, uuid)
        assert(numRemoteSSTFiles === 6) // 1 new file over earlier 5 files
        assert(numRemoteLogFiles === 6) // 1 new file over earlier 6 files
        loadAndVerifyCheckpointFiles(fileManager, verificationDir,
          version = 2, cpFiles2, 1501, fileMapping, uuid)

        // Loading an older version should work
        loadAndVerifyCheckpointFiles(
          fileManager, verificationDir, version = 1, cpFiles1_, 1001, fileMapping, uuid)

        // Loading incorrect version should fail
        intercept[FileNotFoundException] {
          loadAndVerifyCheckpointFiles(
            fileManager, verificationDir, version = 3, Nil, 1001, fileMapping, uuid)
        }

        // Loading 0 should delete all files
        require(verificationDir.list().length > 0)
        loadAndVerifyCheckpointFiles(
          fileManager, verificationDir, version = 0, Nil, 0, fileMapping, uuid)
      }
  }

  testWithStateStoreCheckpointIdsAndColumnFamilies("RocksDBFileManager: error writing " +
    s"[version].zip cancels the output stream",
    TestWithBothChangelogCheckpointingEnabledAndDisabled) {
    case (enableStateStoreCheckpointIds, colFamiliesEnabled) =>
    quietly {
      val hadoopConf = new Configuration()
      hadoopConf.set(
        SQLConf.STREAMING_CHECKPOINT_FILE_MANAGER_CLASS.parent.key,
        classOf[CreateAtomicTestManager].getName)
      val dfsRootDir = Utils.createTempDir().getAbsolutePath
      val fileManager = new RocksDBFileManager(dfsRootDir, Utils.createTempDir(), hadoopConf)
      val cpFiles = Seq("sst-file1.sst" -> 10, "sst-file2.sst" -> 20, "other-file1" -> 100)
      CreateAtomicTestManager.shouldFailInCreateAtomic = true
      val uuid = if (enableStateStoreCheckpointIds) {
        Some(UUID.randomUUID().toString)
      } else {
        None
      }
      intercept[IOException] {
        saveCheckpointFiles(
          fileManager, cpFiles, version = 1, numKeys = 101, new RocksDBFileMapping(),
          numInternalKeys = 0, uuid)
      }
      assert(CreateAtomicTestManager.cancelCalledInCreateAtomic)
    }
  }

  testWithStateStoreCheckpointIdsAndColumnFamilies("disallow concurrent updates to the same " +
    "RocksDB instance",
    TestWithBothChangelogCheckpointingEnabledAndDisabled) {
    case (enableStateStoreCheckpointIds, colFamiliesEnabled) =>
    quietly {
      val versionToUniqueId = new mutable.HashMap[Long, String]()
      withDB(
        Utils.createTempDir().toString,
        conf = dbConf.copy(lockAcquireTimeoutMs = 20),
        useColumnFamilies = colFamiliesEnabled,
        enableStateStoreCheckpointIds = enableStateStoreCheckpointIds,
        versionToUniqueId = versionToUniqueId) { db =>
        // DB has been loaded so current thread has already
        // acquired the lock on the RocksDB instance

        db.load(0, versionToUniqueId.get(0)) // Current thread should be able to load again

        // Another thread should not be able to load while current thread is using it
        var ex = intercept[SparkException] {
          ThreadUtils.runInNewThread("concurrent-test-thread-1") {
            db.load(0, versionToUniqueId.get(0))
          }
        }
        checkError(
          ex,
          condition = "CANNOT_LOAD_STATE_STORE.UNRELEASED_THREAD_ERROR",
          parameters = Map(
            "loggingId" -> "\\[Thread-\\d+\\]",
            "operationType" -> "load_store",
            "newAcquiredThreadInfo" -> "\\[ThreadId: Some\\(\\d+\\)\\]",
            "acquiredThreadInfo" -> "\\[ThreadId: Some\\(\\d+\\)\\]",
            "timeWaitedMs" -> "\\d+",
            "stackTraceOutput" -> "(?s).*"
          ),
          matchPVals = true
        )

        // Commit should release the instance allowing other threads to load new version
        db.commit()
        ThreadUtils.runInNewThread("concurrent-test-thread-2") {
          db.load(1, versionToUniqueId.get(1))
          db.commit()
        }

        // Another thread should not be able to load while current thread is using it
        db.load(2, versionToUniqueId.get(2))
        ex = intercept[SparkException] {
          ThreadUtils.runInNewThread("concurrent-test-thread-2") {
            db.load(2, versionToUniqueId.get(2))
          }
        }
        checkError(
          ex,
          condition = "CANNOT_LOAD_STATE_STORE.UNRELEASED_THREAD_ERROR",
          parameters = Map(
            "loggingId" -> "\\[Thread-\\d+\\]",
            "operationType" -> "load_store",
            "newAcquiredThreadInfo" -> "\\[ThreadId: Some\\(\\d+\\)\\]",
            "acquiredThreadInfo" -> "\\[ThreadId: Some\\(\\d+\\)\\]",
            "timeWaitedMs" -> "\\d+",
            "stackTraceOutput" -> "(?s).*"
          ),
          matchPVals = true
        )

        // Rollback should release the instance allowing other threads to load new version
        db.rollback()
        ThreadUtils.runInNewThread("concurrent-test-thread-3") {
          db.load(1, versionToUniqueId.get(1))
          db.commit()
        }
      }
    }
  }

  testWithColumnFamilies("ensure concurrent access lock is released after Spark task completes",
    TestWithBothChangelogCheckpointingEnabledAndDisabled) { colFamiliesEnabled =>
    RocksDBSuite.withSingletonDB {
      // Load a RocksDB instance, that is, get a lock inside a task and then fail
      quietly {
        intercept[Exception] {
          sparkContext.makeRDD[Int](1 to 1, 1).map { i =>
            RocksDBSuite.singleton.load(0)
            throw new Exception("fail this task to test lock release")
          }.count()
        }
      }

      // Test whether you can load again, that is, will it successfully lock again
      RocksDBSuite.singleton.load(0)
    }
  }

  testWithColumnFamilies("checkpoint metadata serde roundtrip",
    TestWithBothChangelogCheckpointingEnabledAndDisabled) { colFamiliesEnabled =>
    // expect read metadata error when metadata uses unsupported version
    withTempDir { dir =>
      val file2 = new File(dir, "json")
      val json2 = """{"sstFiles":[],"numKeys":0}"""
      FileUtils.write(file2, s"v2\n$json2", Charset.defaultCharset)
      val e = intercept[SparkException] {
        RocksDBCheckpointMetadata.readFromFile(file2)
      }
      checkError(
        e,
        condition = "CANNOT_LOAD_STATE_STORE.CANNOT_READ_CHECKPOINT",
        parameters = Map(
          "expectedVersion" -> "v1",
          "actualVersion" -> "v2"
        )
      )
    }

    def checkJsonRoundtrip(metadata: RocksDBCheckpointMetadata, json: String): Unit = {
      assert(metadata.json == json)
      withTempDir { dir =>
        val file = new File(dir, "json")
        FileUtils.write(file, s"v1\n$json", Charset.defaultCharset)
        assert(metadata == RocksDBCheckpointMetadata.readFromFile(file))
      }
    }
    val sstFiles = Seq(RocksDBSstFile("00001.sst", "00001-uuid.sst", 12345678901234L))
    val logFiles = Seq(RocksDBLogFile("00001.log", "00001-uuid.log", 12345678901234L))

    // scalastyle:off line.size.limit
    // should always include sstFiles and numKeys
    checkJsonRoundtrip(
      RocksDBCheckpointMetadata(Seq.empty, 0L),
      """{"sstFiles":[],"numKeys":0,"numInternalKeys":0}"""
    )
    // shouldn't include the "logFiles" field in json when it's empty
    checkJsonRoundtrip(
      RocksDBCheckpointMetadata(sstFiles, 12345678901234L),
      """{"sstFiles":[{"localFileName":"00001.sst","dfsSstFileName":"00001-uuid.sst","sizeBytes":12345678901234}],"numKeys":12345678901234,"numInternalKeys":0}"""
    )
    checkJsonRoundtrip(
      RocksDBCheckpointMetadata(sstFiles, logFiles, 12345678901234L),
      """{"sstFiles":[{"localFileName":"00001.sst","dfsSstFileName":"00001-uuid.sst","sizeBytes":12345678901234}],"logFiles":[{"localFileName":"00001.log","dfsLogFileName":"00001-uuid.log","sizeBytes":12345678901234}],"numKeys":12345678901234,"numInternalKeys":0}""")
    // scalastyle:on line.size.limit
  }

  testWithColumnFamilies("SPARK-36236: reset RocksDB metrics whenever a new version is loaded",
    TestWithBothChangelogCheckpointingEnabledAndDisabled) { colFamiliesEnabled =>
    def verifyMetrics(putCount: Long, getCount: Long, iterCountPositive: Boolean = false,
                      metrics: RocksDBMetrics): Unit = {
      assert(metrics.nativeOpsHistograms("put").count === putCount, "invalid put count")
      assert(metrics.nativeOpsHistograms("get").count === getCount, "invalid get count")
      if (iterCountPositive) {
        assert(metrics.nativeOpsMetrics("totalBytesReadThroughIterator") > 0)
      } else {
        assert(metrics.nativeOpsMetrics("totalBytesReadThroughIterator") === 0)
      }

      // most of the time get reads from WriteBatch which is not counted in this metric
      assert(metrics.nativeOpsMetrics("totalBytesRead") >= 0)
      assert(metrics.nativeOpsMetrics("totalBytesWritten") >= putCount * 1)

      assert(metrics.nativeOpsHistograms("compaction") != null)
      assert(metrics.nativeOpsMetrics("readBlockCacheMissCount") >= 0)
      assert(metrics.nativeOpsMetrics("readBlockCacheHitCount") >= 0)

      assert(metrics.nativeOpsMetrics("writerStallDuration") >= 0)
      assert(metrics.nativeOpsMetrics("totalBytesReadByCompaction") >= 0)
      assert(metrics.nativeOpsMetrics("totalBytesWrittenByCompaction") >=0)

      assert(metrics.nativeOpsMetrics("totalBytesWrittenByFlush") >= 0)
    }

    withTempDir { dir =>
      val remoteDir = dir.getCanonicalPath
      withDB(remoteDir, useColumnFamilies = colFamiliesEnabled) { db =>
        db.load(0)
        db.put("a", "1") // put also triggers a db get
        db.get("a") // this is found in-memory writebatch - no get triggered in db
        db.get("b") // key doesn't exists - triggers db get
        db.commit()
        verifyMetrics(putCount = 1, getCount = 3, metrics = db.metricsOpt.get)

        db.load(1)
        db.put("b", "2") // put also triggers a db get
        db.get("a") // not found in-memory writebatch, so triggers a db get
        db.get("c") // key doesn't exists - triggers db get
        assert(iterator(db).toSet === Set(("a", "1"), ("b", "2")))
        db.commit()
        verifyMetrics(putCount = 1, getCount = 3, iterCountPositive = true, db.metricsOpt.get)
      }
    }

    // disable resetting stats
    withTempDir { dir =>
      val remoteDir = dir.getCanonicalPath
      withDB(remoteDir,
        conf = dbConf.copy(resetStatsOnLoad = false),
        useColumnFamilies = colFamiliesEnabled) { db =>
        db.load(0)
        db.put("a", "1") // put also triggers a db get
        db.commit()
        // put and get counts are cumulative
        verifyMetrics(putCount = 1, getCount = 1, metrics = db.metricsOpt.get)

        db.load(1)
        db.put("b", "2") // put also triggers a db get
        db.get("a")
        db.commit()
        // put and get counts are cumulative: existing get=1, put=1: new get=2, put=1
        verifyMetrics(putCount = 2, getCount = 3, metrics = db.metricsOpt.get)
      }
    }

    // force compaction and check the compaction metrics
    withTempDir { dir =>
      val remoteDir = dir.getCanonicalPath
      withDB(remoteDir,
        conf = RocksDBConf().copy(compactOnCommit = true),
        useColumnFamilies = colFamiliesEnabled) { db =>
        db.load(0)
        db.put("a", "5")
        db.put("b", "5")
        db.commit()

        db.load(1)
        db.put("a", "10")
        db.put("b", "25")
        db.commit()

        val metrics = db.metricsOpt.get
        assert(metrics.nativeOpsHistograms("compaction").count > 0)
        assert(metrics.nativeOpsMetrics("totalBytesReadByCompaction") > 0)
        assert(metrics.nativeOpsMetrics("totalBytesWrittenByCompaction") > 0)
        assert(metrics.pinnedBlocksMemUsage >= 0)
      }
    }
  }

  // Add tests to check valid and invalid values for max_open_files passed to the underlying
  // RocksDB instance.
  Seq("-1", "100", "1000").foreach { maxOpenFiles =>
    testWithColumnFamilies(s"SPARK-39781: adding valid max_open_files=$maxOpenFiles " +
      "config property for RocksDB state store instance should succeed",
      TestWithBothChangelogCheckpointingEnabledAndDisabled) { colFamiliesEnabled =>
      withTempDir { dir =>
        val sqlConf = SQLConf.get.clone()
        sqlConf.setConfString("spark.sql.streaming.stateStore.rocksdb.maxOpenFiles", maxOpenFiles)
        val dbConf = RocksDBConf(StateStoreConf(sqlConf))
        assert(dbConf.maxOpenFiles === maxOpenFiles.toInt)

        val remoteDir = dir.getCanonicalPath
        withDB(remoteDir, conf = dbConf,
          useColumnFamilies = colFamiliesEnabled) { db =>
          // Do some DB ops
          db.load(0)
          db.put("a", "1")
          db.commit()
          assert(toStr(db.get("a")) === "1")
        }
      }
    }
  }

  Seq("test", "true").foreach { maxOpenFiles =>
    testWithColumnFamilies(s"SPARK-39781: adding invalid max_open_files=$maxOpenFiles config " +
      "property for RocksDB state store instance should fail",
      TestWithBothChangelogCheckpointingEnabledAndDisabled) { colFamiliesEnabled =>
      withTempDir { dir =>
        val ex = intercept[IllegalArgumentException] {
          val sqlConf = SQLConf.get.clone()
          sqlConf.setConfString("spark.sql.streaming.stateStore.rocksdb.maxOpenFiles",
            maxOpenFiles)
          val dbConf = RocksDBConf(StateStoreConf(sqlConf))
          assert(dbConf.maxOpenFiles === maxOpenFiles.toInt)

          val remoteDir = dir.getCanonicalPath
          withDB(remoteDir, conf = dbConf, useColumnFamilies = colFamiliesEnabled) { db =>
            // Do some DB ops
            db.load(0)
            db.put("a", "1")
            db.commit()
            assert(toStr(db.get("a")) === "1")
          }
        }
        assert(ex.getMessage.contains("Invalid value for"))
        assert(ex.getMessage.contains("must be an integer"))
      }
    }
  }

  Seq("1", "2", "3").foreach { maxWriteBufferNumber =>
    Seq("16", "32", "64").foreach {writeBufferSizeMB =>
      testWithColumnFamilies(s"SPARK-42819: configure memtable memory usage with " +
        s"maxWriteBufferNumber=$maxWriteBufferNumber and writeBufferSize=$writeBufferSizeMB",
        TestWithBothChangelogCheckpointingEnabledAndDisabled) { colFamiliesEnabled =>
        withTempDir { dir =>
          val sqlConf = new SQLConf
          sqlConf.setConfString("spark.sql.streaming.stateStore.rocksdb.maxWriteBufferNumber",
            maxWriteBufferNumber)
          sqlConf.setConfString("spark.sql.streaming.stateStore.rocksdb.writeBufferSizeMB",
            writeBufferSizeMB)
          val dbConf = RocksDBConf(StateStoreConf(sqlConf))
          assert(dbConf.maxWriteBufferNumber === maxWriteBufferNumber.toInt)
          assert(dbConf.writeBufferSizeMB === writeBufferSizeMB.toInt)

          val remoteDir = dir.getCanonicalPath
          withDB(remoteDir, conf = dbConf, useColumnFamilies = colFamiliesEnabled) { db =>
            // Do some DB ops
            db.load(0)
            db.put("a", "1")
            db.commit()
            assert(toStr(db.get("a")) === "1")
          }
        }
      }
    }
  }

  testWithColumnFamilies("Verify that fallocate is allowed by default",
    TestWithBothChangelogCheckpointingEnabledAndDisabled) { colFamiliesEnabled =>
     val sqlConf = new SQLConf
     val dbConf = RocksDBConf(StateStoreConf(sqlConf))
     assert(dbConf.allowFAllocate == true)
  }

 /** RocksDB memory management tests for bounded memory usage */
  testWithColumnFamilies("Memory mgmt - invalid config",
    TestWithBothChangelogCheckpointingEnabledAndDisabled) { colFamiliesEnabled =>
    withTempDir { dir =>
      try {
        RocksDBMemoryManager.resetWriteBufferManagerAndCache
        val sqlConf = new SQLConf
        sqlConf.setConfString(RocksDBConf.ROCKSDB_SQL_CONF_NAME_PREFIX + "."
          + RocksDBConf.BOUNDED_MEMORY_USAGE_CONF_KEY, "true")
        sqlConf.setConfString(RocksDBConf.ROCKSDB_SQL_CONF_NAME_PREFIX + "."
          + RocksDBConf.MAX_MEMORY_USAGE_MB_CONF_KEY, "100")
        sqlConf.setConfString(RocksDBConf.ROCKSDB_SQL_CONF_NAME_PREFIX + "."
          + RocksDBConf.WRITE_BUFFER_CACHE_RATIO_CONF_KEY, "0.7")
        sqlConf.setConfString(RocksDBConf.ROCKSDB_SQL_CONF_NAME_PREFIX + "."
          + RocksDBConf.HIGH_PRIORITY_POOL_RATIO_CONF_KEY, "0.6")

        val dbConf = RocksDBConf(StateStoreConf(sqlConf))
        assert(dbConf.boundedMemoryUsage === true)
        assert(dbConf.totalMemoryUsageMB === 100)
        assert(dbConf.writeBufferCacheRatio === 0.7)
        assert(dbConf.highPriorityPoolRatio === 0.6)

        val ex = intercept[Exception] {
          val remoteDir = dir.getCanonicalPath
          withDB(remoteDir, conf = dbConf, useColumnFamilies = colFamiliesEnabled) { db =>
            db.load(0)
            db.put("a", "1")
            db.commit()
          }
        }
        assert(ex.isInstanceOf[IllegalArgumentException])
        assert(ex.getMessage.contains("should be less than 1.0"))
      } finally {
        RocksDBMemoryManager.resetWriteBufferManagerAndCache
      }
    }
  }

  Seq("true", "false").foreach { boundedMemoryUsage =>
    testWithColumnFamilies(s"Memory mgmt - Cache reuse for RocksDB " +
      s"with boundedMemoryUsage=$boundedMemoryUsage",
      TestWithBothChangelogCheckpointingEnabledAndDisabled) { colFamiliesEnabled =>
      withTempDir { dir1 =>
        withTempDir { dir2 =>
          try {
            val sqlConf = new SQLConf
            sqlConf.setConfString(RocksDBConf.ROCKSDB_SQL_CONF_NAME_PREFIX + "."
              + RocksDBConf.BOUNDED_MEMORY_USAGE_CONF_KEY, boundedMemoryUsage)

            val dbConf = RocksDBConf(StateStoreConf(sqlConf))
            assert(dbConf.boundedMemoryUsage === boundedMemoryUsage.toBoolean)

            val remoteDir1 = dir1.getCanonicalPath
            val (writeManager1, cache1) = withDB(remoteDir1,
              conf = dbConf,
              useColumnFamilies = colFamiliesEnabled) { db =>
              db.load(0)
              db.put("a", "1")
              db.commit()
              if (boundedMemoryUsage == "true") {
                assert(db.metricsOpt.get.totalMemUsageBytes === 0)
              } else {
                assert(db.metricsOpt.get.totalMemUsageBytes > 0)
              }
              db.getWriteBufferManagerAndCache()
            }

            val remoteDir2 = dir2.getCanonicalPath
            val (writeManager2, cache2) = withDB(remoteDir2,
              conf = dbConf,
              useColumnFamilies = colFamiliesEnabled) { db =>
              db.load(0)
              db.put("a", "1")
              db.commit()
              if (boundedMemoryUsage == "true") {
                assert(db.metricsOpt.get.totalMemUsageBytes === 0)
              } else {
                assert(db.metricsOpt.get.totalMemUsageBytes > 0)
              }
              db.getWriteBufferManagerAndCache()
            }

            if (boundedMemoryUsage == "true") {
              assert(writeManager1 === writeManager2)
              assert(cache1 === cache2)
            } else {
              assert(writeManager1 === null)
              assert(writeManager2 === null)
              assert(cache1 != cache2)
            }
          } finally {
            RocksDBMemoryManager.resetWriteBufferManagerAndCache
          }
        }
      }
    }
  }

  Seq("100", "1000", "100000").foreach { totalMemorySizeMB =>
    testWithColumnFamilies(s"Memory mgmt - valid config " +
      s"with totalMemorySizeMB=$totalMemorySizeMB",
      TestWithBothChangelogCheckpointingEnabledAndDisabled) { colFamiliesEnabled =>
      withTempDir { dir =>
        try {
          val sqlConf = new SQLConf
          sqlConf.setConfString(RocksDBConf.ROCKSDB_SQL_CONF_NAME_PREFIX + "."
            + RocksDBConf.BOUNDED_MEMORY_USAGE_CONF_KEY, "true")
          sqlConf.setConfString(RocksDBConf.ROCKSDB_SQL_CONF_NAME_PREFIX + "."
            + RocksDBConf.MAX_MEMORY_USAGE_MB_CONF_KEY, totalMemorySizeMB)
          sqlConf.setConfString(RocksDBConf.ROCKSDB_SQL_CONF_NAME_PREFIX + "."
            + RocksDBConf.WRITE_BUFFER_CACHE_RATIO_CONF_KEY, "0.4")
          sqlConf.setConfString(RocksDBConf.ROCKSDB_SQL_CONF_NAME_PREFIX + "."
            + RocksDBConf.HIGH_PRIORITY_POOL_RATIO_CONF_KEY, "0.1")

          val dbConf = RocksDBConf(StateStoreConf(sqlConf))
          assert(dbConf.boundedMemoryUsage === true)
          assert(dbConf.totalMemoryUsageMB === totalMemorySizeMB.toLong)
          assert(dbConf.writeBufferCacheRatio === 0.4)
          assert(dbConf.highPriorityPoolRatio === 0.1)

          val remoteDir = dir.getCanonicalPath
          withDB(remoteDir, conf = dbConf, useColumnFamilies = colFamiliesEnabled) { db =>
            db.load(0)
            db.put("a", "1")
            db.put("b", "2")
            db.remove("a")
            db.put("c", "3")
            db.commit()
            assert(db.metricsOpt.get.totalMemUsageBytes === 0)
          }
        } finally {
          RocksDBMemoryManager.resetWriteBufferManagerAndCache
        }
      }
    }
  }

  testWithColumnFamilies("SPARK-37224: flipping option 'trackTotalNumberOfRows' during restart",
    TestWithBothChangelogCheckpointingEnabledAndDisabled) { colFamiliesEnabled =>
    withTempDir { dir =>
      val remoteDir = dir.getCanonicalPath

      var curVersion: Long = 0
      // starting with the config "trackTotalNumberOfRows = true"
      // this should track the number of rows correctly
      withDB(remoteDir,
        conf = dbConf.copy(trackTotalNumberOfRows = true),
        useColumnFamilies = colFamiliesEnabled) { db =>
        db.load(curVersion)
        db.put("a", "5")
        db.put("b", "5")

        curVersion = db.commit()

        assert(db.metricsOpt.get.numUncommittedKeys === 2)
        assert(db.metricsOpt.get.numCommittedKeys === 2)
      }

      // restart with config "trackTotalNumberOfRows = false"
      // this should reset the number of keys as -1, and keep the number as -1
      withDB(remoteDir,
        conf = dbConf.copy(trackTotalNumberOfRows = false),
        useColumnFamilies = colFamiliesEnabled) { db =>
        db.load(curVersion)

        db.put("b", "7")
        db.put("c", "7")

        curVersion = db.commit()

        assert(db.metricsOpt.get.numUncommittedKeys === -1)
        assert(db.metricsOpt.get.numCommittedKeys === -1)
      }

      // restart with config "trackTotalNumberOfRows = true" again
      // this should count the number of keys at the load phase, and continue tracking the number
      withDB(remoteDir,
        conf = dbConf.copy(trackTotalNumberOfRows = true),
        useColumnFamilies = colFamiliesEnabled) { db =>
        db.load(curVersion)

        db.put("c", "8")
        db.put("d", "8")

        curVersion = db.commit()

        assert(db.metricsOpt.get.numUncommittedKeys === 4)
        assert(db.metricsOpt.get.numCommittedKeys === 4)
      }
    }
  }

  testWithStateStoreCheckpointIds("time travel - " +
    "validate successful RocksDB load") { enableStateStoreCheckpointIds =>
    val remoteDir = Utils.createTempDir().toString
    val conf = dbConf.copy(minDeltasForSnapshot = 1, compactOnCommit = false)
    new File(remoteDir).delete() // to make sure that the directory gets created
    val versionToUniqueId = new mutable.HashMap[Long, String]()
    withDB(remoteDir, conf = conf, enableStateStoreCheckpointIds = enableStateStoreCheckpointIds,
      versionToUniqueId = versionToUniqueId) { db =>
      for (version <- 0 to 1) {
        db.load(version, versionToUniqueId.get(version))
        db.put(version.toString, version.toString)
        db.commit()
      }
      // upload snapshot 2.zip
      db.doMaintenance()
      for (version <- Seq(2)) {
        db.load(version, versionToUniqueId.get(version))
        db.put(version.toString, version.toString)
        db.commit()
      }
      // upload snapshot 3.zip
      db.doMaintenance()
      // simulate db in another executor that override the zip file
      // In checkpoint V2, reusing the same versionToUniqueId to simulate when two executors
      // are scheduled with the same uniqueId in the same microbatch
      withDB(remoteDir, conf = conf, enableStateStoreCheckpointIds = enableStateStoreCheckpointIds,
        versionToUniqueId = versionToUniqueId) { db1 =>
        for (version <- 0 to 1) {
          db1.load(version)
          db1.put(version.toString, version.toString)
          db1.commit()
        }
        db1.doMaintenance()
      }
      db.load(2, versionToUniqueId.get(2))
      for (version <- Seq(2)) {
        db.load(version, versionToUniqueId.get(version))
        db.put(version.toString, version.toString)
        db.commit()
      }
      // upload snapshot 3.zip
      db.doMaintenance()
      // rollback to version 2
      db.load(2, versionToUniqueId.get(2))
    }
  }

  testWithStateStoreCheckpointIds("time travel 2 - " +
    "validate successful RocksDB load") { enableStateStoreCheckpointIds =>
    Seq(1, 2).map(minDeltasForSnapshot => {
      val remoteDir = Utils.createTempDir().toString
      val conf = dbConf.copy(minDeltasForSnapshot = minDeltasForSnapshot,
        compactOnCommit = false)
      new File(remoteDir).delete() // to make sure that the directory gets created
      val versionToUniqueId = new mutable.HashMap[Long, String]()
      withDB(remoteDir, conf = conf, enableStateStoreCheckpointIds = enableStateStoreCheckpointIds,
        versionToUniqueId = versionToUniqueId) { db =>
        for (version <- 0 to 1) {
          db.load(version, versionToUniqueId.get(version))
          db.put(version.toString, version.toString)
          db.commit()
        }
        // upload snapshot 2.zip
        db.doMaintenance()
        for (version <- 2 to 3) {
          db.load(version, versionToUniqueId.get(version))
          db.put(version.toString, version.toString)
          db.commit()
        }
        db.load(0, versionToUniqueId.get(0))
        // simulate db in another executor that override the zip file
        // In checkpoint V2, reusing the same versionToUniqueId to simulate when two executors
        // are scheduled with the same uniqueId in the same microbatch
        withDB(remoteDir, conf = conf,
          enableStateStoreCheckpointIds = enableStateStoreCheckpointIds,
          versionToUniqueId = versionToUniqueId) { db1 =>
          for (version <- 0 to 1) {
            db1.load(version)
            db1.put(version.toString, version.toString)
            db1.commit()
          }
          db1.doMaintenance()
        }
        for (version <- 2 to 3) {
          db.load(version, versionToUniqueId.get(version))
          db.put(version.toString, version.toString)
          db.commit()
        }
        // upload snapshot 4.zip
        db.doMaintenance()
      }
      withDB(remoteDir, version = 4, conf = conf) { db =>
      }
    })
  }

  testWithStateStoreCheckpointIds("time travel 3 - validate" +
    " successful RocksDB load") { enableStateStoreCheckpointIds =>
    val remoteDir = Utils.createTempDir().toString
    val conf = dbConf.copy(minDeltasForSnapshot = 0, compactOnCommit = false)
    new File(remoteDir).delete() // to make sure that the directory gets created
    val versionToUniqueId = new mutable.HashMap[Long, String]()
    withDB(remoteDir, conf = conf, enableStateStoreCheckpointIds = enableStateStoreCheckpointIds,
      versionToUniqueId = versionToUniqueId) { db =>
      for (version <- 0 to 2) {
        db.load(version, versionToUniqueId.get(version))
        db.put(version.toString, version.toString)
        db.commit()
      }
      // upload snapshot 2.zip
      db.doMaintenance()
      for (version <- 1 to 3) {
        db.load(version, versionToUniqueId.get(version))
        db.put(version.toString, version.toString)
        db.commit()
      }
      // upload snapshot 4.zip
      db.doMaintenance()
    }

    withDB(remoteDir, version = 4, conf = conf) { db =>
    }
  }

  testWithStateStoreCheckpointIdsAndChangelogEnabled("time travel 4 - validate successful" +
    " RocksDB load when metadata file is overwritten") { enableStateStoreCheckpointIds =>
    val remoteDir = Utils.createTempDir().toString
    val conf = dbConf.copy(minDeltasForSnapshot = 2, compactOnCommit = false)
    new File(remoteDir).delete() // to make sure that the directory gets created
    val versionToUniqueId = new mutable.HashMap[Long, String]()
    withDB(remoteDir, conf = conf, enableStateStoreCheckpointIds = enableStateStoreCheckpointIds,
      versionToUniqueId = versionToUniqueId) { db =>
      for (version <- 0 to 1) {
        db.load(version, versionToUniqueId.get(version))
        db.put(version.toString, version.toString)
        db.commit()
      }

      // load previous version, and recreate the snapshot
      db.load(1, versionToUniqueId.get(1))
      db.put("3", "3")

      // upload any latest snapshots so far
      db.doMaintenance()
      db.commit()
      // upload newly created snapshot 2.zip
      db.doMaintenance()
    }

    // reload version 2 - should succeed
    withDB(remoteDir, version = 2, conf = conf) { db =>
    }
  }

  testWithStateStoreCheckpointIdsAndChangelogEnabled("time travel 5 - validate successful " +
    "RocksDB load when metadata file is not overwritten") { enableStateStoreCheckpointIds =>
    val fmClass = "org.apache.spark.sql.execution.streaming.state." +
      "NoOverwriteFileSystemBasedCheckpointFileManager"
    Seq(Some(fmClass), None).foreach { fm =>
      withTempDir { dir =>
        val conf = dbConf.copy(minDeltasForSnapshot = 0) // create snapshot every commit
        val hadoopConf = new Configuration()
        fm.foreach(value =>
          hadoopConf.set(STREAMING_CHECKPOINT_FILE_MANAGER_CLASS.parent.key, value))
        val remoteDir = dir.getCanonicalPath
        val versionToUniqueId = new mutable.HashMap[Long, String]()
        withDB(remoteDir, conf = conf, hadoopConf = hadoopConf,
          enableStateStoreCheckpointIds = enableStateStoreCheckpointIds,
          versionToUniqueId = versionToUniqueId) { db =>
          db.load(0, versionToUniqueId.get(0))
          db.put("a", "1")
          db.commit()

          // load previous version, will recreate snapshot on commit
          db.load(0, versionToUniqueId.get(0))
          db.put("a", "1")

          // upload version 1 snapshot created previously
          db.doMaintenance()
          assert(snapshotVersionsPresent(remoteDir) == Seq(1))

          db.commit() // create snapshot again

          // load version 1 - should succeed
          withDB(remoteDir, version = 1, conf = conf, hadoopConf = hadoopConf) { db =>
          }

          // upload recently created snapshot
          db.doMaintenance()
          assert(snapshotVersionsPresent(remoteDir) == Seq(1))

          // load version 1 again - should succeed
          withDB(remoteDir, version = 1, conf = conf, hadoopConf = hadoopConf) { db =>
          }
        }
      }
    }
  }

  testWithStateStoreCheckpointIdsAndChangelogEnabled("reloading the " +
    "same version") { enableStateStoreCheckpointIds =>
    // Keep executing the same batch for two or more times. Some queries with ForEachBatch
    // will cause this behavior.
    // The test was accidentally fixed by SPARK-48586 (https://github.com/apache/spark/pull/47130)
    val remoteDir = Utils.createTempDir().toString
    val conf = dbConf.copy(minDeltasForSnapshot = 2, compactOnCommit = false)
    new File(remoteDir).delete() // to make sure that the directory gets created
    val versionToUniqueId = new mutable.HashMap[Long, String]()
    withDB(remoteDir, conf = conf, enableStateStoreCheckpointIds = enableStateStoreCheckpointIds,
      versionToUniqueId = versionToUniqueId) { db =>
      // load the same version of pending snapshot uploading
      // This is possible because after committing version x, we can continue to x+1, and replay
      // x+1. The replay will load a checkpoint by version x. At this moment, the snapshot
      // uploading may not be finished.
      // Previously this generated a problem: new files generated by reloading are added to
      // local -> cloud file map and the information is used to skip some files uploading, which is
      // wrong because these files aren't a part of the RocksDB checkpoint.
      // This test was accidentally fixed by
      // SPARK-48931 (https://github.com/apache/spark/pull/47393)

      db.load(0, versionToUniqueId.get(0))
      db.put("foo", "bar")
      // Snapshot checkpoint not needed
      db.commit()

      // Continue using local DB
      db.load(1, versionToUniqueId.get(1))
      db.put("foo", "bar")
      // Should create a local RocksDB snapshot
      db.commit()
      // Upload the local RocksDB snapshot to the cloud with 2.zip
      db.doMaintenance()

      // This will reload Db from the cloud.
      db.load(1, versionToUniqueId.get(1))
      db.put("foo", "bar")
      // Should create another local snapshot
      db.commit()

      // Continue using local DB
      db.load(2, versionToUniqueId.get(2))
      db.put("foo", "bar")
      // Snapshot checkpoint not needed
      db.commit()

      // Reload DB from the cloud, loading from 2.zip
      db.load(2, versionToUniqueId.get(2))
      db.put("foo", "bar")
      // Snapshot checkpoint not needed
      db.commit()

      // Will upload local snapshot and overwrite 2.zip
      db.doMaintenance()

      // Reload new 2.zip just uploaded to validate it is not corrupted.
      db.load(2, versionToUniqueId.get(2))
      db.put("foo", "bar")
      db.commit()

      // Test the maintenance thread is delayed even after the next snapshot is created.
      // There will be two outstanding snapshots.
      for (batchVersion <- 3 to 6) {
        db.load(batchVersion, versionToUniqueId.get(batchVersion))
        db.put("foo", "bar")
        // In batchVersion 3 and 5, it will generate a local snapshot but won't be uploaded.
        db.commit()
      }
      db.doMaintenance()

      // Test the maintenance is called after each batch. This tests a common case where
      // maintenance tasks finish quickly.
      for (batchVersion <- 7 to 10) {
        for (j <- 0 to 1) {
          db.load(batchVersion, versionToUniqueId.get(batchVersion))
          db.put("foo", "bar")
          db.commit()
          db.doMaintenance()
        }
      }
    }
  }

  for (randomSeed <- 1 to 8) {
    for (ifTestSkipBatch <- 0 to 1) {
      testWithStateStoreCheckpointIdsAndChangelogEnabled("randomized snapshotting " +
        s"$randomSeed ifTestSkipBatch $ifTestSkipBatch") { enableStateStoreCheckpointIds =>
          // The unit test simulates the case where batches can be reloaded and maintenance tasks
        // can be delayed. After each batch, we randomly decide whether we would move onto the
        // next batch, and whether maintenance task is executed.
        val remoteDir = Utils.createTempDir().toString
        val conf = dbConf.copy(minDeltasForSnapshot = 3, compactOnCommit = false)
        new File(remoteDir).delete() // to make sure that the directory gets created
        val versionToUniqueId = new mutable.HashMap[Long, String]()
        withDB(remoteDir, conf = dbConf,
          enableStateStoreCheckpointIds = enableStateStoreCheckpointIds,
          versionToUniqueId = versionToUniqueId) { db =>
          // A second DB is opened to simulate another executor that runs some batches that
          // skipped in the current DB.
          withDB(remoteDir, conf = dbConf,
            enableStateStoreCheckpointIds = enableStateStoreCheckpointIds,
            versionToUniqueId = versionToUniqueId) { db2 =>
            val random = new Random(randomSeed)
            var curVer: Int = 0
            for (i <- 1 to 100) {
              db.load(curVer, versionToUniqueId.get(curVer))
              db.put("foo", "bar")
              db.commit()
              // For a one in five chance, maintenance task is executed. The chance is created to
              // simulate the case where snapshot isn't immediatelly uploaded, and even delayed
              // so that the next snapshot is ready. We create a snapshot in every 3 batches, so
              // with 1/5 chance, it is more likely to create longer maintenance delay.
              if (random.nextInt(5) == 0) {
                db.doMaintenance()
              }
              // For half the chance, we move to the next version, and half the chance we keep the
              // same version. When the same version is kept, the DB will be reloaded.
              if (random.nextInt(2) == 0) {
                val inc = if (ifTestSkipBatch == 1) {
                  random.nextInt(3)
                } else {
                  1
                }
                if (inc > 1) {
                  // Create changelog files in the gap
                  for (j <- 1 to inc - 1) {
                    db2.load(curVer + j)
                    db2.put("foo", "bar")
                    db2.commit()
                  }
                }
                curVer = curVer + inc
              }
            }
          }
        }
      }
    }
  }

  testWithStateStoreCheckpointIds("validate Rocks DB SST files do not have a VersionIdMismatch" +
    " when metadata file is not overwritten - scenario 1") { enableStateStoreCheckpointIds =>
    val fmClass = "org.apache.spark.sql.execution.streaming.state." +
      "NoOverwriteFileSystemBasedCheckpointFileManager"
    withTempDir { dir =>
      val dbConf = RocksDBConf(StateStoreConf(new SQLConf()))
      val hadoopConf = new Configuration()
      hadoopConf.set(STREAMING_CHECKPOINT_FILE_MANAGER_CLASS.parent.key, fmClass)

      val remoteDir = dir.getCanonicalPath
      val versionToUniqueId = new mutable.HashMap[Long, String]()
      withDB(remoteDir, conf = dbConf, hadoopConf = hadoopConf,
        enableStateStoreCheckpointIds = enableStateStoreCheckpointIds,
        versionToUniqueId = versionToUniqueId) { db1 =>
        withDB(remoteDir, conf = dbConf, hadoopConf = hadoopConf,
          enableStateStoreCheckpointIds = enableStateStoreCheckpointIds,
          versionToUniqueId = versionToUniqueId) { db2 =>
          // commit version 1 via db1
          db1.load(0, versionToUniqueId.get(0))
          db1.put("a", "1")
          db1.put("b", "1")

          db1.commit()

          // commit version 1 via db2
          db2.load(0, versionToUniqueId.get(0))
          db2.put("a", "1")
          db2.put("b", "1")

          db2.commit()

          // commit version 2 via db2
          db2.load(1, versionToUniqueId.get(1))
          db2.put("a", "2")
          db2.put("b", "2")

          db2.commit()

          // reload version 1, this should succeed
          db2.load(1, versionToUniqueId.get(1))
          db1.load(1, versionToUniqueId.get(1))

          // reload version 2, this should succeed
          db2.load(2, versionToUniqueId.get(2))
          db1.load(2, versionToUniqueId.get(2))
        }
      }
    }
  }

  testWithStateStoreCheckpointIds("validate Rocks DB SST files do not have a VersionIdMismatch" +
    " when metadata file is overwritten - scenario 1") { enableStateStoreCheckpointIds =>
    withTempDir { dir =>
      val dbConf = RocksDBConf(StateStoreConf(new SQLConf()))
      val hadoopConf = new Configuration()
      val remoteDir = dir.getCanonicalPath
      val versionToUniqueId = new mutable.HashMap[Long, String]()
      withDB(remoteDir, conf = dbConf, hadoopConf = hadoopConf,
        enableStateStoreCheckpointIds = enableStateStoreCheckpointIds,
        versionToUniqueId = versionToUniqueId) { db1 =>
        withDB(remoteDir, conf = dbConf, hadoopConf = hadoopConf,
          enableStateStoreCheckpointIds = enableStateStoreCheckpointIds,
          versionToUniqueId = versionToUniqueId) { db2 =>
          // commit version 1 via db1
          db1.load(0, versionToUniqueId.get(0))
          db1.put("a", "1")
          db1.put("b", "1")

          db1.commit()

          // commit version 1 via db2
          db2.load(0, versionToUniqueId.get(0))
          db2.put("a", "1")
          db2.put("b", "1")

          db2.commit()

          // commit version 2 via db2
          db2.load(1, versionToUniqueId.get(1))
          db2.put("a", "2")
          db2.put("b", "2")

          db2.commit()

          // reload version 1, this should succeed
          db2.load(1, versionToUniqueId.get(1))
          db1.load(1, versionToUniqueId.get(1))

          // reload version 2, this should succeed
          db2.load(2, versionToUniqueId.get(2))
          db1.load(2, versionToUniqueId.get(2))
        }
      }
    }
  }

  testWithStateStoreCheckpointIds("validate Rocks DB SST files do not have a VersionIdMismatch" +
    " when metadata file is not overwritten - scenario 2") { enableStateStoreCheckpointIds =>
    val fmClass = "org.apache.spark.sql.execution.streaming.state." +
      "NoOverwriteFileSystemBasedCheckpointFileManager"
    withTempDir { dir =>
      val dbConf = RocksDBConf(StateStoreConf(new SQLConf()))
      val hadoopConf = new Configuration()
      hadoopConf.set(STREAMING_CHECKPOINT_FILE_MANAGER_CLASS.parent.key, fmClass)

      val remoteDir = dir.getCanonicalPath
      val versionToUniqueId = new mutable.HashMap[Long, String]()
      withDB(remoteDir, conf = dbConf, hadoopConf = hadoopConf,
        enableStateStoreCheckpointIds = enableStateStoreCheckpointIds,
        versionToUniqueId = versionToUniqueId) { db1 =>
        withDB(remoteDir, conf = dbConf, hadoopConf = hadoopConf,
          enableStateStoreCheckpointIds = enableStateStoreCheckpointIds,
          versionToUniqueId = versionToUniqueId) { db2 =>
          // commit version 1 via db2
          db2.load(0, versionToUniqueId.get(0))
          db2.put("a", "1")
          db2.put("b", "1")

          db2.commit()

          // commit version 1 via db1
          db1.load(0, versionToUniqueId.get(0))
          db1.put("a", "1")
          db1.put("b", "1")

          db1.commit()

          // commit version 2 via db2
          db2.load(1, versionToUniqueId.get(1))
          db2.put("a", "2")
          db2.put("b", "2")

          db2.commit()

          // reload version 1, this should succeed
          db2.load(1, versionToUniqueId.get(1))
          db1.load(1, versionToUniqueId.get(1))

          // reload version 2, this should succeed
          db2.load(2, versionToUniqueId.get(2))
          db1.load(2, versionToUniqueId.get(2))
        }
      }
    }
  }

  testWithStateStoreCheckpointIds("validate Rocks DB SST files do not have a VersionIdMismatch" +
    " when metadata file is overwritten - scenario 2") { enableStateStoreCheckpointIds =>
    withTempDir { dir =>
      val dbConf = RocksDBConf(StateStoreConf(new SQLConf()))
      val hadoopConf = new Configuration()
      val remoteDir = dir.getCanonicalPath
      val versionToUniqueId = new mutable.HashMap[Long, String]()
      withDB(remoteDir, conf = dbConf, hadoopConf = hadoopConf,
        enableStateStoreCheckpointIds = enableStateStoreCheckpointIds,
        versionToUniqueId = versionToUniqueId) { db1 =>
        withDB(remoteDir, conf = dbConf, hadoopConf = hadoopConf,
          enableStateStoreCheckpointIds = enableStateStoreCheckpointIds,
          versionToUniqueId = versionToUniqueId) { db2 =>
          // commit version 1 via db2
          db2.load(0, versionToUniqueId.get(0))
          db2.put("a", "1")
          db2.put("b", "1")

          db2.commit()

          // commit version 1 via db1
          db1.load(0, versionToUniqueId.get(0))
          db1.put("a", "1")
          db1.put("b", "1")

          db1.commit()

          // commit version 2 via db2
          db2.load(1, versionToUniqueId.get(1))
          db2.put("a", "2")
          db2.put("b", "2")

          db2.commit()

          // reload version 1, this should succeed
          db2.load(1, versionToUniqueId.get(1))
          db1.load(1, versionToUniqueId.get(1))

          // reload version 2, this should succeed
          db2.load(2, versionToUniqueId.get(2))
          db1.load(2, versionToUniqueId.get(2))
        }
      }
    }
  }

  test("ensure local files deleted on filesystem" +
    " are cleaned from dfs file mapping") {
    def getSSTFiles(dir: File): Set[File] = {
      val sstFiles = new mutable.HashSet[File]()
      dir.listFiles().foreach { f =>
        if (f.isDirectory) {
          sstFiles ++= getSSTFiles(f)
        } else {
          if (f.getName.endsWith(".sst")) {
            sstFiles.add(f)
          }
        }
      }
      sstFiles.toSet
    }

    def filterAndDeleteSSTFiles(dir: File, filesToKeep: Set[File]): Unit = {
      dir.listFiles().foreach { f =>
        if (f.isDirectory) {
          filterAndDeleteSSTFiles(f, filesToKeep)
        } else {
          if (!filesToKeep.contains(f) && f.getName.endsWith(".sst")) {
            logInfo(s"deleting ${f.getAbsolutePath} from local directory")
            f.delete()
          }
        }
      }
    }

    withTempDir { dir =>
      withTempDir { localDir =>
        val sqlConf = new SQLConf()
        val dbConf = RocksDBConf(StateStoreConf(sqlConf))
        logInfo(s"config set to ${dbConf.compactOnCommit}")
        val hadoopConf = new Configuration()
        val remoteDir = dir.getCanonicalPath
        withDB(remoteDir = remoteDir,
          conf = dbConf,
          hadoopConf = hadoopConf,
          localDir = localDir) { db =>
          db.load(0)
          db.put("a", "1")
          db.put("b", "1")
          db.commit()
          db.doMaintenance()

          // find all SST files written in version 1
          val sstFiles = getSSTFiles(localDir)

          // make more commits, this would generate more SST files and write
          // them to remoteDir
          for (version <- 1 to 10) {
            db.load(version)
            db.put("c", "1")
            db.put("d", "1")
            db.commit()
            db.doMaintenance()
          }

          // clean the SST files committed after version 1 from local
          // filesystem. This is similar to what a process like compaction
          // where multiple L0 SST files can be merged into a single L1 file
          filterAndDeleteSSTFiles(localDir, sstFiles)

          // reload 2, and overwrite commit for version 3, this should not
          // reuse any locally deleted files as they should be removed from the mapping
          db.load(2)
          db.put("e", "1")
          db.put("f", "1")
          db.commit()
          db.doMaintenance()

          // clean local state
          db.load(0)

          // reload version 3, should be successful
          db.load(3)
        }
      }
    }
  }

  test("Rocks DB task completion listener does not double unlock acquireThread") {
    // This test verifies that a thread that locks then unlocks the db and then
    // fires a completion listener (Thread 1) does not unlock the lock validly
    // acquired by another thread (Thread 2).
    //
    // Timeline of this test (* means thread is active):
    // STATE | MAIN             | THREAD 1         | THREAD 2         |
    // ------| ---------------- | ---------------- | ---------------- |
    // 0.    | wait for s3      | *load, commit    | wait for s1      |
    //       |                  | *signal s1       |                  |
    // ------| ---------------- | ---------------- | ---------------- |
    // 1.    |                  | wait for s2      | *load, signal s2 |
    // ------| ---------------- | ---------------- | ---------------- |
    // 2.    |                  | *task complete   | wait for s4      |
    //       |                  | *signal s3, END  |                  |
    // ------| ---------------- | ---------------- | ---------------- |
    // 3.    | *verify locked   |                  |                  |
    //       | *signal s4       |                  |                  |
    // ------| ---------------- | ---------------- | ---------------- |
    // 4.    | wait for s5      |                  | *commit          |
    //       |                  |                  | *signal s5, END  |
    // ------| ---------------- | ---------------- | ---------------- |
    // 5.    | *close db, END   |                  |                  |
    //
    // NOTE: state 4 and 5 are only for cleanup

    // Create a custom ExecutionContext with 3 threads
    implicit val ec: ExecutionContext = ExecutionContext.fromExecutor(
      ThreadUtils.newDaemonFixedThreadPool(3, "pool-thread-executor"))
    val stateLock = new Object()
    var state = 0

    withTempDir { dir =>
      val remoteDir = dir.getCanonicalPath
      val db = new RocksDB(
        remoteDir,
        conf = dbConf,
        localRootDir = Utils.createTempDir(),
        hadoopConf = new Configuration(),
        loggingId = s"[Thread-${Thread.currentThread.getId}]",
        useColumnFamilies = false
      )
      try {
        Future { // THREAD 1
          // Set thread 1's task context so that it is not a clone
          // of the main thread's taskContext, which will end if the
          // task is marked as complete
          val taskContext = TaskContext.empty()
          TaskContext.setTaskContext(taskContext)

          stateLock.synchronized {
            // -------------------- STATE 0 --------------------
            // Simulate a task that loads and commits, db should be unlocked after
            db.load(0)
            db.put("a", "1")
            db.commit()
            // Signal that we have entered state 1
            state = 1
            stateLock.notifyAll()

            // -------------------- STATE 2 --------------------
            // Wait until we have entered state 2 (thread 2 has loaded db and acquired lock)
            while (state != 2) {
              stateLock.wait()
            }

            // thread 1's task context is marked as complete and signal
            // that we have entered state 3
            // At this point, thread 2 should still hold the DB lock.
            taskContext.markTaskCompleted(None)
            state = 3
            stateLock.notifyAll()
          }
        }

        Future { // THREAD 2
          // Set thread 2's task context so that it is not a clone of thread 1's
          // so it won't be marked as complete
          val taskContext = TaskContext.empty()
          TaskContext.setTaskContext(taskContext)

          stateLock.synchronized {
            // -------------------- STATE 1 --------------------
            // Wait until we have entered state 1 (thread 1 finished loading and committing)
            while (state != 1) {
              stateLock.wait()
            }

            // Load the db and signal that we have entered state 2
            db.load(1)
            assertAcquiredThreadIsCurrentThread(db)
            state = 2
            stateLock.notifyAll()

            // -------------------- STATE 4 --------------------
            // Wait until we have entered state 4 (thread 1 completed and
            // main thread confirmed that lock is held)
            while (state != 4) {
              stateLock.wait()
            }

            // Ensure we still have the lock
            assertAcquiredThreadIsCurrentThread(db)

            // commit and signal that we have entered state 5
            db.commit()
            state = 5
            stateLock.notifyAll()
          }
        }

        // MAIN THREAD
        stateLock.synchronized {
          // -------------------- STATE 3 --------------------
          // Wait until we have entered state 3 (thread 1 is complete)
          while (state != 3) {
            stateLock.wait()
          }

          // Verify that the lock is being held
          val threadInfo = db.getAcquiredThreadInfo()
          assert(threadInfo.nonEmpty, s"acquiredThreadInfo was None when it should be Some")

          // Signal that we have entered state 4 (thread 2 can now release lock)
          state = 4
          stateLock.notifyAll()

          // -------------------- STATE 5 --------------------
          // Wait until we have entered state 5 (thread 2 has released lock)
          // so that we can clean up
          while (state != 5) {
            stateLock.wait()
          }
        }
      } finally {
        db.close()
      }
    }
  }

  test("RocksDB task completion listener correctly releases for failed task") {
    // This test verifies that a thread that locks the DB and then fails
    // can rely on the completion listener to release the lock.

    // Create a custom ExecutionContext with 1 thread
    implicit val ec: ExecutionContext = ExecutionContext.fromExecutor(
      ThreadUtils.newDaemonSingleThreadExecutor("single-thread-executor"))
    val timeout = 5.seconds

    withTempDir { dir =>
      val remoteDir = dir.getCanonicalPath
      withDB(remoteDir) { db =>
        // Release the lock acquired by withDB
        db.commit()

        // New task that will load and then complete with failure
        val fut = Future {
          val taskContext = TaskContext.empty()
          TaskContext.setTaskContext(taskContext)

          db.load(0)
          assertAcquiredThreadIsCurrentThread(db)

          // Task completion listener should unlock
          taskContext.markTaskCompleted(
            Some(new SparkException("Task failure injection")))
        }

        ThreadUtils.awaitResult(fut, timeout)

        // Assert that db is not locked
        val threadInfo = db.getAcquiredThreadInfo()
        assert(threadInfo.isEmpty, s"acquiredThreadInfo should be None but was $threadInfo")
      }
    }
  }

  private def assertAcquiredThreadIsCurrentThread(db: RocksDB): Unit = {
    val threadInfo = db.getAcquiredThreadInfo()
    assert(threadInfo != None,
      "acquired thread info should not be null after load")
    val threadId = threadInfo.get.threadRef.get.get.getId
    assert(
      threadId == Thread.currentThread().getId,
      s"acquired thread should be curent thread ${Thread.currentThread().getId} " +
        s"after load but was $threadId")
  }

  private def dbConf = RocksDBConf(StateStoreConf(SQLConf.get.clone()))

  class RocksDBCheckpointFormatV2(
      dfsRootDir: String,
      conf: RocksDBConf,
      localRootDir: File = Utils.createTempDir(),
      hadoopConf: Configuration = new Configuration,
      loggingId: String = "",
      useColumnFamilies: Boolean = false,
      val versionToUniqueId : mutable.Map[Long, String] = mutable.Map[Long, String]())
    extends RocksDB(dfsRootDir, conf, localRootDir, hadoopConf, loggingId,
      useColumnFamilies, enableStateStoreCheckpointIds = true) {

    override def load(
        version: Long,
        ckptId: Option[String] = None,
        readOnly: Boolean = false): RocksDB = {
      // When a ckptId is defined, it means the test is explicitly using v2 semantic
      // When it is not, it is possible that implicitly uses it.
      // So still do a versionToUniqueId.get
      ckptId match {
        case Some(_) => super.load(version, ckptId, readOnly)
        case None => super.load(version, versionToUniqueId.get(version), readOnly)
      }
    }

    override def commit(): Long = {
      val ret = super.commit()
      // update versionToUniqueId from lineageManager
      lineageManager.getLineageForCurrVersion().foreach {
        case LineageItem(version, id) => versionToUniqueId.getOrElseUpdate(version, id)
      }
      ret
    }
  }

  // withDB override with checkpoint format v2
  def withDB[T](
      remoteDir: String,
      version: Int = 0,
      conf: RocksDBConf = dbConf,
      hadoopConf: Configuration = hadoopConf,
      useColumnFamilies: Boolean = false,
      enableStateStoreCheckpointIds: Boolean = false,
      // versionToUniqueId is used in checkpoint format v2, it simulates the lineage
      // stored in the commit log. The lineage will be automatically updated in db.commit()
      // When testing V2, please create a versionToUniqueId map
      // and call versionToUniqueId.get(version) in the db.load() function.
      // In V1, versionToUniqueId is not used and versionToUniqueId.get(version) returns None.
      versionToUniqueId : mutable.Map[Long, String] = mutable.Map[Long, String](),
      localDir: File = Utils.createTempDir())(
      func: RocksDB => T): T = {
    var db: RocksDB = null
    try {
      db = if (enableStateStoreCheckpointIds) {
        new RocksDBCheckpointFormatV2(
          remoteDir,
          conf = conf,
          localRootDir = localDir,
          hadoopConf = hadoopConf,
          loggingId = s"[Thread-${Thread.currentThread.getId}]",
          useColumnFamilies = useColumnFamilies,
          versionToUniqueId = versionToUniqueId)
      } else {
        new RocksDB(
          remoteDir,
          conf = conf,
          localRootDir = localDir,
          hadoopConf = hadoopConf,
          loggingId = s"[Thread-${Thread.currentThread.getId}]",
          useColumnFamilies = useColumnFamilies)
      }
<<<<<<< HEAD
      db.load(version)
      if (useColumnFamilies) {
        db.createColFamilyIfAbsent(StateStore.DEFAULT_COL_FAMILY_NAME, isInternal = false)
      }
=======
      db.load(version, versionToUniqueId.get(version))
>>>>>>> 3a120384
      func(db)
    } finally {
      if (useColumnFamilies && db != null) {
        db.removeColFamilyIfExists(StateStore.DEFAULT_COL_FAMILY_NAME)
      }
      if (db != null) {
        db.close()
      }
    }
  }

  def generateFiles(dir: String, fileToLengths: Seq[(String, Int)]): Unit = {
    fileToLengths.foreach { case (fileName, length) =>
      val file = new File(dir, fileName)
      FileUtils.write(file, "a" * length, Charset.defaultCharset)
    }
  }

  def saveCheckpointFiles(
      fileManager: RocksDBFileManager,
      fileToLengths: Seq[(String, Int)],
      version: Int,
      numKeys: Int,
      fileMapping: RocksDBFileMapping,
      numInternalKeys: Int = 0,
      checkpointUniqueId: Option[String] = None): Unit = {
    val checkpointDir = Utils.createTempDir().getAbsolutePath // local dir to create checkpoints
    generateFiles(checkpointDir, fileToLengths)
    val (dfsFileSuffix, immutableFileMapping) = fileMapping.createSnapshotFileMapping(
      fileManager, checkpointDir, version)
    fileManager.saveCheckpointToDfs(
      checkpointDir,
      version,
      numKeys,
      numInternalKeys,
      immutableFileMapping,
      checkpointUniqueId = checkpointUniqueId)

    val snapshotInfo = RocksDBVersionSnapshotInfo(version, dfsFileSuffix)
    fileMapping.snapshotsPendingUpload.remove(snapshotInfo)
  }

  def loadAndVerifyCheckpointFiles(
      fileManager: RocksDBFileManager,
      verificationDir: String,
      version: Int,
      expectedFiles: Seq[(String, Int)],
      expectedNumKeys: Int,
      fileMapping: RocksDBFileMapping,
      checkpointUniqueId: Option[String] = None): Unit = {
    val metadata = fileManager.loadCheckpointFromDfs(
      version, verificationDir, fileMapping, checkpointUniqueId)
    val filesAndLengths =
      listFiles(verificationDir).map(f => f.getName -> f.length).toSet ++
      listFiles(verificationDir + "/archive").map(f => s"archive/${f.getName}" -> f.length()).toSet
    assert(filesAndLengths === expectedFiles.toSet)
    assert(metadata.numKeys === expectedNumKeys)
  }

  implicit def toFile(path: String): File = new File(path)

  implicit def toArray(str: String): Array[Byte] = if (str != null) str.getBytes else null

  implicit def toStr(bytes: Array[Byte]): String = if (bytes != null) new String(bytes) else null

  def toStr(kv: ByteArrayPair): (String, String) = (toStr(kv.key), toStr(kv.value))

  def iterator(db: RocksDB): Iterator[(String, String)] = db.iterator().map(toStr)

  def listFiles(file: File): Seq[File] = {
    if (!file.exists()) return Seq.empty
    file.listFiles.filter(file => !file.getName.endsWith("crc") && !file.isDirectory)
      .toImmutableArraySeq
  }

  def listFiles(file: String): Seq[File] = listFiles(new File(file))
}

object RocksDBSuite {
  @volatile var singleton: RocksDB = _

  def withSingletonDB[T](func: => T): T = {
    try {
      singleton = new RocksDB(
        dfsRootDir = Utils.createTempDir().getAbsolutePath,
        conf = RocksDBConf().copy(compactOnCommit = false, minVersionsToRetain = 100),
        hadoopConf = new Configuration(),
        loggingId = s"[Thread-${Thread.currentThread.getId}]")

      func
    } finally {
      if (singleton != null) {
        singleton.close()
        singleton = null
      }
    }
  }
}<|MERGE_RESOLUTION|>--- conflicted
+++ resolved
@@ -381,8 +381,7 @@
       keyStateEncoderSpec,
       valueSchema,
       Some(testProvider),
-      Some(ColumnFamilyInfo(StateStore.DEFAULT_COL_FAMILY_NAME, 0))
-    )
+      Some(StateStore.DEFAULT_COL_FAMILY_NAME))
     new AvroStateEncoder(keyStateEncoderSpec, valueSchema, None, None)
   }
 
@@ -428,7 +427,7 @@
     withClue("Testing prefix scan encoding: ") {
       val prefixKeySpec = PrefixKeyScanStateEncoderSpec(keySchema, numColsPrefixKey = 2)
       val encoder = new AvroStateEncoder(prefixKeySpec, valueSchema, Some(testProvider),
-        Some(ColumnFamilyInfo(StateStore.DEFAULT_COL_FAMILY_NAME, 0)))
+        Some(StateStore.DEFAULT_COL_FAMILY_NAME))
 
       // Then encode just the remaining key portion (which should include schema ID)
       val remainingKeyRow = keyProj.apply(InternalRow(null, null, 3.14))
@@ -452,7 +451,7 @@
     withClue("Testing range scan encoding: ") {
       val rangeScanSpec = RangeKeyScanStateEncoderSpec(keySchema, orderingOrdinals = Seq(0, 1))
       val encoder = new AvroStateEncoder(rangeScanSpec, valueSchema, Some(testProvider),
-        Some(ColumnFamilyInfo(StateStore.DEFAULT_COL_FAMILY_NAME, 0)))
+        Some(StateStore.DEFAULT_COL_FAMILY_NAME))
 
       // Encode remaining key (non-ordering columns)
       // For range scan, the remaining key schema only contains columns NOT in orderingOrdinals
@@ -560,7 +559,7 @@
       val keySpec = NoPrefixKeyStateEncoderSpec(keySchema)
       val stateSchemaInfo = Some(StateSchemaInfo(keySchemaId = 0, valueSchemaId = 42))
       val avroEncoder = new AvroStateEncoder(keySpec, valueSchema, Some(testProvider),
-        Some(ColumnFamilyInfo(StateStore.DEFAULT_COL_FAMILY_NAME, 0)))
+        Some(StateStore.DEFAULT_COL_FAMILY_NAME))
       val valueEncoder = new SingleValueStateEncoder(avroEncoder, valueSchema)
 
       // Encode value
@@ -810,18 +809,12 @@
         db.load(2, versionToUniqueId.get(2))
         db.commit()
         db.doMaintenance()
-<<<<<<< HEAD
         if (colFamiliesEnabled) {
           assert(snapshotVersionsPresent(remoteDir) === Seq(1))
         } else {
           assert(snapshotVersionsPresent(remoteDir) === Seq(3))
         }
-=======
-        assert(snapshotVersionsPresent(remoteDir) === Seq(3))
-        db.load(3, versionToUniqueId.get(3))
->>>>>>> 3a120384
-
-        db.load(3)
+
         for (version <- 3 to 7) {
           db.load(version, versionToUniqueId.get(version))
           db.commit()
@@ -993,7 +986,6 @@
       }
 
       // Verify the content of retained versions.
-<<<<<<< HEAD
       if (enableStateStoreCheckpointIds && colFamiliesEnabled) {
         for (version <- 31 to 60) {
           db.load(version, readOnly = true)
@@ -1004,11 +996,6 @@
           db.load(version, readOnly = true)
           assert(db.iterator().map(toStr).toSet === Set((version.toString, version.toString)))
         }
-=======
-      for (version <- 30 to 60) {
-        db.load(version, versionToUniqueId.get(version), readOnly = true)
-        assert(db.iterator().map(toStr).toSet === Set((version.toString, version.toString)))
->>>>>>> 3a120384
       }
     }
   }
@@ -3473,14 +3460,10 @@
           loggingId = s"[Thread-${Thread.currentThread.getId}]",
           useColumnFamilies = useColumnFamilies)
       }
-<<<<<<< HEAD
-      db.load(version)
+      db.load(version, versionToUniqueId.get(version))
       if (useColumnFamilies) {
         db.createColFamilyIfAbsent(StateStore.DEFAULT_COL_FAMILY_NAME, isInternal = false)
       }
-=======
-      db.load(version, versionToUniqueId.get(version))
->>>>>>> 3a120384
       func(db)
     } finally {
       if (useColumnFamilies && db != null) {
